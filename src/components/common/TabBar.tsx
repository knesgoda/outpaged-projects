--- conflicted
+++ resolved
@@ -50,7 +50,7 @@
     <nav className="overflow-x-auto" role="tablist" aria-label="Project navigation">
       <div className="flex min-w-max gap-1 rounded-md border bg-background p-1">
         {tabItems.map((tab, index) => {
-<<<<<<< HEAD
+codex/implement-integrations-with-google-and-github
           const currentProjectId = projectId ?? "";
           const tabPath = `/projects/${currentProjectId}/${tab.path}`;
           const overviewPath = `/projects/${currentProjectId}`;
@@ -59,14 +59,12 @@
             tab.path === "overview" && (location.pathname === overviewPath || location.pathname === tabPath);
           const isActive =
             location.pathname === tabPath || matchesNested || isOverviewActive;
-=======
           const tabPath =
             tab.path === "overview" ? basePath : `${basePath}/${tab.path}`;
           const isActive =
             tab.path === "overview"
               ? normalizedPath === basePath || normalizedPath === `${basePath}/overview`
               : normalizedPath === tabPath || normalizedPath.startsWith(`${tabPath}/`);
->>>>>>> 7784d09d
 
           return (
             <NavLink
