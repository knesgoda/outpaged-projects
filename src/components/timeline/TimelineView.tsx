import { useEffect, useLayoutEffect, useMemo, useRef, useState } from "react";
import {
  addDays,
  differenceInCalendarDays,
  format,
  isSaturday,
  isSunday,
  parseISO,
  startOfDay,
} from "date-fns";
import { useVirtualizer } from "@tanstack/react-virtual";
import {
  Calendar,
  Filter,
<<<<<<< HEAD
  Flag,
  Globe2,
  Layers,
  RefreshCcw,
  Rocket,
  ShieldCheck,
=======
  GitBranch,
  Layers,
  RefreshCcw,
  SquareStack,
>>>>>>> 625a0c13
  ZoomIn,
  ZoomOut,
} from "lucide-react";

import { Button } from "@/components/ui/button";
import { Card, CardContent } from "@/components/ui/card";
import { Select, SelectContent, SelectItem, SelectTrigger, SelectValue } from "@/components/ui/select";
import { Separator } from "@/components/ui/separator";
import { ToggleGroup, ToggleGroupItem } from "@/components/ui/toggle-group";
import { Tooltip, TooltipContent, TooltipProvider, TooltipTrigger } from "@/components/ui/tooltip";
import { cn } from "@/lib/utils";
import {
  TimelineProvider,
  type TimelineDependency,
  type TimelineProviderProps,
  type TimelineMilestone,
  type TimelineRowModel,
  type TimelineScale,
  useTimelinePreferences,
  useTimelineSelector,
  useTimelineState,
} from "@/state/timeline";

const scaleOptions: { value: TimelineScale; label: string }[] = [
  { value: "hour", label: "Hour" },
  { value: "day", label: "Day" },
  { value: "week", label: "Week" },
  { value: "month", label: "Month" },
  { value: "quarter", label: "Quarter" },
  { value: "year", label: "Year" },
];

const rowHeightByDensity = {
  comfortable: 44,
  compact: 36,
  condensed: 30,
} as const;

type Virtualizer = ReturnType<typeof useVirtualizer>;

const MILESTONE_LABEL_SAFE_MARGIN = 180;

export function getPixelsPerDay(scale: TimelineScale, zoomLevel: number) {
  const base =
    scale === "hour"
      ? 24 * 32
      : scale === "day"
      ? 72
      : scale === "week"
      ? 32
      : scale === "month"
      ? 20
      : scale === "quarter"
      ? 12
      : 6;
  return base * zoomLevel;
}

function safeParseIso(value: string | null | undefined): Date | null {
  if (!value) return null;
  const parsed = parseISO(value);
  return Number.isNaN(parsed.getTime()) ? null : parsed;
}

type MilestoneLabelSide = "left" | "right";

export interface MilestoneLayoutInput {
  milestoneDate: Date;
  startDate: Date;
  pixelsPerDay: number;
  gridWidth: number;
}

export interface MilestoneLayoutResult {
  x: number;
  labelSide: MilestoneLabelSide;
}

export function computeMilestoneLayout({
  milestoneDate,
  startDate,
  pixelsPerDay,
  gridWidth,
}: MilestoneLayoutInput): MilestoneLayoutResult {
  const dayMs = 24 * 60 * 60 * 1000;
  const offsetDays = (milestoneDate.getTime() - startDate.getTime()) / dayMs;
  const x = offsetDays * pixelsPerDay;
  const safeX = Number.isFinite(x) ? x : 0;
  const labelSide: MilestoneLabelSide = safeX > gridWidth - MILESTONE_LABEL_SAFE_MARGIN ? "left" : "right";
  return { x: safeX, labelSide };
}

const milestoneTypeConfig = {
  release: {
    colorClass: "bg-blue-500",
    textClass: "text-blue-600",
    borderClass: "shadow-[0_0_0_1.5px_rgba(37,99,235,0.2)]",
    icon: Rocket,
    label: "Release milestone",
  },
  gate: {
    colorClass: "bg-purple-500",
    textClass: "text-purple-600",
    borderClass: "shadow-[0_0_0_1.5px_rgba(147,51,234,0.2)]",
    icon: ShieldCheck,
    label: "Gate milestone",
  },
  external: {
    colorClass: "bg-amber-500",
    textClass: "text-amber-600",
    borderClass: "shadow-[0_0_0_1.5px_rgba(245,158,11,0.2)]",
    icon: Globe2,
    label: "External dependency",
  },
  internal: {
    colorClass: "bg-slate-500",
    textClass: "text-slate-600",
    borderClass: "shadow-[0_0_0_1.5px_rgba(100,116,139,0.2)]",
    icon: Flag,
    label: "Internal checkpoint",
  },
} as const;

type MilestoneTypeKey = keyof typeof milestoneTypeConfig;

interface TimelineSurfaceProps {
  className?: string;
  height?: number | string;
}

function TimelineSurface({ className, height = "100%" }: TimelineSurfaceProps) {
  const { loading, error, refresh, snapshot } = useTimelineState();
  const { preferences, updatePreferences } = useTimelinePreferences();
  const rows = useTimelineSelector(context => context.derived?.rows ?? []);
  const criticalPath = useTimelineSelector(context => new Set(context.derived?.criticalPath ?? []));
  const dependencies = useTimelineSelector(context => context.snapshot?.dependencies ?? []);
  const dateRange = useTimelineSelector(
    context => context.derived?.dateRange ?? { start: snapshot?.lastUpdated ?? null, end: snapshot?.lastUpdated ?? null }
  );

  const rowHeight = rowHeightByDensity[preferences.rowDensity] ?? rowHeightByDensity.comfortable;
  const scrollRef = useRef<HTMLDivElement | null>(null);
  const gridScrollRef = useRef<HTMLDivElement | null>(null);
  const [horizontalOffset, setHorizontalOffset] = useState(0);

  const virtualizer = useVirtualizer({
    count: rows.length,
    getScrollElement: () => scrollRef.current,
    estimateSize: () => rowHeight,
    overscan: 6,
  });

  const startDate = useMemo(() => safeParseIso(dateRange.start) ?? startOfDay(new Date()), [dateRange.start]);
  const endDate = useMemo(() => safeParseIso(dateRange.end) ?? addDays(startDate, 14), [dateRange.end, startDate]);
  const totalDays = Math.max(1, differenceInCalendarDays(endDate, startDate) + 1);
  const pixelsPerDay = getPixelsPerDay(preferences.scale, preferences.zoomLevel);
  const gridWidth = Math.max(600, totalDays * pixelsPerDay);

  useEffect(() => {
    const element = gridScrollRef.current;
    if (!element) return;
    const today = new Date();
    const todayStart = startOfDay(today).getTime();
    const start = startOfDay(startDate).getTime();
    if (todayStart < start) {
      element.scrollLeft = 0;
      return;
    }
    const diffDays = (todayStart - start) / (1000 * 60 * 60 * 24);
    element.scrollLeft = diffDays * pixelsPerDay;
  }, [pixelsPerDay, startDate]);

  useEffect(() => {
    const grid = gridScrollRef.current;
    if (!grid) return;
    const sync = () => {
      setHorizontalOffset(grid.scrollLeft);
    };
    sync();
    grid.addEventListener("scroll", sync, { passive: true });
    return () => {
      grid.removeEventListener("scroll", sync);
    };
  }, []);

  if (loading) {
    return (
      <Card className={cn("flex h-full flex-1 flex-col", className)} style={{ height }}>
        <CardContent className="flex flex-1 items-center justify-center text-muted-foreground">
          Loading timeline…
        </CardContent>
      </Card>
    );
  }

  if (error) {
    return (
      <Card className={cn("flex h-full flex-1 flex-col", className)} style={{ height }}>
        <CardContent className="flex flex-1 flex-col items-center justify-center gap-4 text-center">
          <p className="text-muted-foreground">{error.message}</p>
          <Button onClick={() => refresh()} variant="outline">
            Retry
          </Button>
        </CardContent>
      </Card>
    );
  }

  return (
    <div className={cn("flex h-full flex-1 flex-col gap-3", className)} style={{ height }}>
      <TimelineToolbar onFitToRange={() => gridScrollRef.current?.scrollTo({ left: 0, behavior: "smooth" })} />
      <div className="flex min-h-0 flex-1 overflow-hidden rounded-xl border bg-card shadow-sm">
        <div className="flex min-h-0 flex-1 flex-col">
          <TimelineHeader
            startDate={startDate}
            endDate={endDate}
            pixelsPerDay={pixelsPerDay}
            preferencesScale={preferences.scale}
            gridWidth={gridWidth}
            scrollOffset={horizontalOffset}
          />
          <div className="flex min-h-0 flex-1 overflow-hidden">
            <div ref={scrollRef} className="relative flex min-h-0 flex-1 overflow-y-auto">
              <div className="flex min-h-full min-w-full">
                <TimelineLeftRail rows={rows} virtualizer={virtualizer} rowHeight={rowHeight} />
                <div className="relative flex min-h-full flex-1 flex-col">
                  <div ref={gridScrollRef} className="relative h-full w-full overflow-x-auto">
                  <TimelineGrid
                    rows={rows}
                    virtualizer={virtualizer}
                    rowHeight={rowHeight}
                    startDate={startDate}
                    pixelsPerDay={pixelsPerDay}
                    gridWidth={gridWidth}
                    showWeekends={preferences.showWeekends}
                    showBaselines={preferences.showBaselines}
                    showDependencies={preferences.showDependencies}
                    dependencies={dependencies}
                    criticalPath={criticalPath}
                    milestones={snapshot?.milestones ?? []}
                  />
                  </div>
                </div>
              </div>
            </div>
          </div>
        </div>
        {preferences.showLegend ? <TimelineLegend /> : null}
      </div>
    </div>
  );
}

interface TimelineToolbarProps {
  onFitToRange?: () => void;
}

export function TimelineToolbar({ onFitToRange }: TimelineToolbarProps) {
  const { preferences, updatePreferences } = useTimelinePreferences();
  const { refresh } = useTimelineState();

  const toggleValues = useMemo(() => {
    const values: string[] = [];
    if (preferences.showWeekends) values.push("weekends");
    if (preferences.showBaselines) values.push("baselines");
    if (preferences.showDependencies) values.push("dependencies");
    if (preferences.showOverlays) values.push("overlays");
    if (preferences.showLegend) values.push("legend");
    return values;
  }, [preferences]);

  const handleToggleChange = (next: string[]) => {
    updatePreferences({
      showWeekends: next.includes("weekends"),
      showBaselines: next.includes("baselines"),
      showDependencies: next.includes("dependencies"),
      showOverlays: next.includes("overlays"),
      showLegend: next.includes("legend"),
    });
  };

  const handleZoom = (delta: number) => {
    const nextZoom = Math.min(5, Math.max(0.25, preferences.zoomLevel + delta));
    updatePreferences({ zoomLevel: Number(nextZoom.toFixed(2)) });
  };

  return (
    <div className="flex flex-wrap items-center justify-between gap-2 rounded-xl border bg-card/80 px-4 py-3 shadow-sm">
      <div className="flex flex-wrap items-center gap-3">
        <Select value={preferences.scale} onValueChange={value => updatePreferences({ scale: value as TimelineScale })}>
          <SelectTrigger className="w-[140px]">
            <SelectValue placeholder="Scale" />
          </SelectTrigger>
          <SelectContent>
            {scaleOptions.map(option => (
              <SelectItem key={option.value} value={option.value}>
                {option.label}
              </SelectItem>
            ))}
          </SelectContent>
        </Select>
        <Separator orientation="vertical" className="h-6" />
        <div className="flex items-center gap-2">
          <Button size="icon" variant="outline" onClick={() => handleZoom(-0.25)}>
            <ZoomOut className="h-4 w-4" />
          </Button>
          <Button size="icon" variant="outline" onClick={() => handleZoom(0.25)}>
            <ZoomIn className="h-4 w-4" />
          </Button>
          <Button size="sm" variant="secondary" onClick={() => updatePreferences({ zoomLevel: 1 })}>
            Fit
          </Button>
          <Button size="sm" variant="secondary" onClick={onFitToRange}>
            Fit to start
          </Button>
        </div>
        <Separator orientation="vertical" className="h-6" />
        <ToggleGroup type="multiple" value={toggleValues} onValueChange={handleToggleChange}>
          <ToggleGroupItem value="weekends" aria-label="Toggle weekends">
            <Calendar className="h-4 w-4" />
          </ToggleGroupItem>
          <ToggleGroupItem value="baselines" aria-label="Toggle baselines">
            <Layers className="h-4 w-4" />
          </ToggleGroupItem>
          <ToggleGroupItem value="dependencies" aria-label="Toggle dependencies">
            <GitBranch className="h-4 w-4" />
          </ToggleGroupItem>
          <ToggleGroupItem value="overlays" aria-label="Toggle overlays">
            <SquareStack className="h-4 w-4" />
          </ToggleGroupItem>
          <ToggleGroupItem value="legend" aria-label="Toggle legend">
            <Filter className="h-4 w-4" />
          </ToggleGroupItem>
        </ToggleGroup>
      </div>
      <div className="flex items-center gap-2">
        <Button size="sm" variant="outline" onClick={() => refresh()}>
          <RefreshCcw className="mr-2 h-4 w-4" />
          Refresh
        </Button>
      </div>
    </div>
  );
}

interface TimelineHeaderProps {
  startDate: Date;
  endDate: Date;
  pixelsPerDay: number;
  preferencesScale: TimelineScale;
  gridWidth: number;
  scrollOffset: number;
}

function TimelineHeader({ startDate, endDate, pixelsPerDay, preferencesScale, gridWidth, scrollOffset }: TimelineHeaderProps) {
  const totalDays = Math.max(1, differenceInCalendarDays(endDate, startDate) + 1);
  const labels = [] as { date: Date; width: number }[];
  for (let i = 0; i < totalDays; i += 1) {
    const date = addDays(startDate, i);
    labels.push({ date, width: pixelsPerDay });
  }

  return (
    <div className="sticky top-0 z-20 flex h-12 items-center border-b bg-card/95 px-3 backdrop-blur">
      <div className="w-72 flex-shrink-0" />
      <div className="flex flex-1 overflow-hidden">
        <div className="pointer-events-none flex" style={{ width: gridWidth, transform: `translateX(-${scrollOffset}px)` }}>
          {labels.map(label => (
            <div
              key={label.date.toISOString()}
              className="flex h-full flex-1 items-center justify-start border-l px-2 text-xs text-muted-foreground"
              style={{ minWidth: label.width }}
            >
              {preferencesScale === "hour"
                ? format(label.date, "MMM d")
                : preferencesScale === "month"
                ? format(label.date, "MMM d")
                : preferencesScale === "quarter"
                ? `Q${Math.floor(label.date.getMonth() / 3) + 1} ${label.date.getFullYear()}`
                : format(label.date, "MMM d")}
            </div>
          ))}
        </div>
      </div>
    </div>
  );
}

interface TimelineLeftRailProps {
  rows: TimelineRowModel[];
  virtualizer: Virtualizer;
  rowHeight: number;
}

function TimelineLeftRail({ rows, virtualizer, rowHeight }: TimelineLeftRailProps) {
  const virtualItems = virtualizer.getVirtualItems();
  const totalSize = virtualizer.getTotalSize();

  return (
    <div className="relative w-72 flex-shrink-0 border-r bg-background">
      <div style={{ height: totalSize }}>
        {virtualItems.map(virtualRow => {
          const row = rows[virtualRow.index];
          if (!row) return null;
          const depthPadding = row.depth * 16;
          const isGroup = row.type === "group";
          const background = virtualRow.index % 2 === 0 ? "bg-muted/30" : "bg-background";
          return (
            <div
              key={row.id}
              className={cn(
                "absolute flex w-full items-center gap-2 border-b border-border/40 px-3 text-sm",
                background,
                isGroup ? "font-medium" : "font-normal"
              )}
              style={{
                height: virtualRow.size,
                transform: `translateY(${virtualRow.start}px)`,
                paddingLeft: depthPadding + 12,
              }}
            >
              <span className="truncate" title={row.label}>
                {row.label}
              </span>
              {row.percentComplete != null ? (
                <span className="ml-auto text-xs text-muted-foreground">
                  {Math.round(row.percentComplete * 100)}%
                </span>
              ) : null}
            </div>
          );
        })}
      </div>
    </div>
  );
}

interface TimelineGridProps {
  rows: TimelineRowModel[];
  virtualizer: Virtualizer;
  rowHeight: number;
  startDate: Date;
  pixelsPerDay: number;
  gridWidth: number;
  showWeekends: boolean;
  showBaselines: boolean;
  showDependencies: boolean;
  dependencies: TimelineDependency[];
  criticalPath: Set<string>;
  milestones: TimelineMilestone[];
}

function TimelineGrid({
  rows,
  virtualizer,
  rowHeight,
  startDate,
  pixelsPerDay,
  gridWidth,
  showWeekends,
  showBaselines,
  showDependencies,
  dependencies,
  criticalPath,
  milestones,
}: TimelineGridProps) {
  const canvasRef = useRef<HTMLCanvasElement | null>(null);
  const totalHeight = virtualizer.getTotalSize();
  const virtualItems = virtualizer.getVirtualItems();
  const rowIndexByItemId = useMemo(() => {
    const map = new Map<string, number>();
    rows.forEach((row, index) => {
      if (row.itemId) {
        map.set(row.itemId, index);
      }
    });
    return map;
  }, [rows]);
  const milestonesById = useMemo(() => new Map(milestones.map(milestone => [milestone.id, milestone])), [milestones]);

  useLayoutEffect(() => {
    const canvas = canvasRef.current;
    if (!canvas) return;
    const dpr = window.devicePixelRatio ?? 1;
    canvas.width = gridWidth * dpr;
    canvas.height = totalHeight * dpr;
    canvas.style.width = `${gridWidth}px`;
    canvas.style.height = `${totalHeight}px`;
    const ctx = canvas.getContext("2d");
    if (!ctx) return;
    ctx.save();
    ctx.scale(dpr, dpr);
    ctx.clearRect(0, 0, gridWidth, totalHeight);

    const dayMs = 24 * 60 * 60 * 1000;

    if (showWeekends) {
      const totalDays = Math.ceil(gridWidth / pixelsPerDay);
      for (let i = 0; i < totalDays; i += 1) {
        const date = addDays(startDate, i);
        if (isSaturday(date) || isSunday(date)) {
          const x = i * pixelsPerDay;
          ctx.fillStyle = "rgba(148, 163, 184, 0.2)";
          ctx.fillRect(x, 0, pixelsPerDay, totalHeight);
        }
      }
    }

    ctx.strokeStyle = "rgba(148, 163, 184, 0.35)";
    for (let x = 0; x < gridWidth; x += pixelsPerDay) {
      ctx.beginPath();
      ctx.moveTo(x, 0);
      ctx.lineTo(x, totalHeight);
      ctx.stroke();
    }

    const today = startOfDay(new Date());
    const offsetDays = (today.getTime() - startDate.getTime()) / dayMs;
    if (offsetDays >= 0 && offsetDays <= gridWidth / pixelsPerDay) {
      const x = offsetDays * pixelsPerDay;
      ctx.strokeStyle = "rgba(239, 68, 68, 0.8)";
      ctx.beginPath();
      ctx.moveTo(x, 0);
      ctx.lineTo(x, totalHeight);
      ctx.stroke();
    }

    ctx.lineWidth = 1;
    for (let i = 0; i < rows.length; i += 1) {
      const row = rows[i];
      if (row.type !== "item") continue;
      const start = safeParseIso(row.start);
      const end = safeParseIso(row.end);
      if (!start || !end) continue;
      const y = i * rowHeight + 6;
      const barHeight = rowHeight - 12;
      const startOffset = (start.getTime() - startDate.getTime()) / dayMs;
      const endOffset = (end.getTime() - startDate.getTime()) / dayMs;
      const x = startOffset * pixelsPerDay;
      const width = Math.max(4, (endOffset - startOffset) * pixelsPerDay);

      const isCritical = criticalPath.has(row.itemId ?? "");
      ctx.fillStyle = isCritical ? "rgba(249, 115, 22, 0.9)" : "rgba(59, 130, 246, 0.85)";
      ctx.beginPath();
      const radius = Math.min(6, barHeight / 2);
      ctx.moveTo(x + radius, y);
      ctx.lineTo(x + width - radius, y);
      ctx.quadraticCurveTo(x + width, y, x + width, y + radius);
      ctx.lineTo(x + width, y + barHeight - radius);
      ctx.quadraticCurveTo(x + width, y + barHeight, x + width - radius, y + barHeight);
      ctx.lineTo(x + radius, y + barHeight);
      ctx.quadraticCurveTo(x, y + barHeight, x, y + barHeight - radius);
      ctx.lineTo(x, y + radius);
      ctx.quadraticCurveTo(x, y, x + radius, y);
      ctx.closePath();
      ctx.fill();

      if (showBaselines) {
        ctx.strokeStyle = "rgba(71, 85, 105, 0.6)";
        ctx.setLineDash([6, 4]);
        ctx.strokeRect(x, y + barHeight + 2, width, 4);
        ctx.setLineDash([]);
      }
    }

    if (showDependencies) {
      ctx.strokeStyle = "rgba(59, 130, 246, 0.45)";
      ctx.lineWidth = 2;
      for (const dependency of dependencies) {
        const fromIndex = rowIndexByItemId.get(dependency.fromId);
        const toIndex = rowIndexByItemId.get(dependency.toId);
        if (fromIndex == null || toIndex == null) continue;
        const fromRow = rows[fromIndex];
        const toRow = rows[toIndex];
        const fromEnd = safeParseIso(fromRow?.end);
        const toStart = safeParseIso(toRow?.start);
        if (!fromEnd || !toStart) continue;
        const fromOffset = (fromEnd.getTime() - startDate.getTime()) / dayMs;
        const toOffset = (toStart.getTime() - startDate.getTime()) / dayMs;
        const fromX = fromOffset * pixelsPerDay;
        const toX = toOffset * pixelsPerDay;
        const fromY = fromIndex * rowHeight + rowHeight / 2;
        const toY = toIndex * rowHeight + rowHeight / 2;

        ctx.beginPath();
        ctx.moveTo(fromX, fromY);
        const midX = Math.min(fromX + 40, (fromX + toX) / 2);
        ctx.bezierCurveTo(midX, fromY, midX, toY, toX, toY);
        ctx.stroke();

        ctx.beginPath();
        ctx.fillStyle = "rgba(59, 130, 246, 0.6)";
        ctx.moveTo(toX, toY);
        ctx.lineTo(toX - 6, toY - 4);
        ctx.lineTo(toX - 6, toY + 4);
        ctx.closePath();
        ctx.fill();
      }
    }

    ctx.restore();
  }, [
    criticalPath,
    dependencies,
    gridWidth,
    pixelsPerDay,
    rowHeight,
    rowIndexByItemId,
    rows,
    showBaselines,
    showDependencies,
    showWeekends,
    startDate,
    totalHeight,
  ]);

  return (
    <TooltipProvider delayDuration={100}>
      <div className="relative" style={{ width: gridWidth, height: totalHeight }}>
        <canvas ref={canvasRef} className="absolute left-0 top-0" />
        {virtualItems.map(virtualRow => {
          const row = rows[virtualRow.index];
          const y = virtualRow.start;
          return (
            <div
              key={`background-${row?.id ?? virtualRow.key}`}
              className={cn(
                "absolute inset-x-0 border-b border-border/40",
                virtualRow.index % 2 === 0 ? "bg-transparent" : "bg-muted/20"
              )}
              style={{ top: y, height: virtualRow.size }}
            />
          );
        })}
        {virtualItems.map(virtualRow => {
          const row = rows[virtualRow.index];
          if (!row || row.type !== "milestone") return null;

          const milestone =
            (row.milestoneId ? milestonesById.get(row.milestoneId) : null) ??
            (row.itemId ? milestonesById.get(row.itemId) : null) ??
            null;
          const milestoneDate =
            safeParseIso(row.start) ??
            safeParseIso(row.end) ??
            (milestone ? safeParseIso(milestone.date) : null);
          if (!milestoneDate) return null;

          const { x, labelSide } = computeMilestoneLayout({
            milestoneDate,
            startDate,
            pixelsPerDay,
            gridWidth,
          });
          const clampedX = Math.max(0, Math.min(gridWidth, x));
          const label = row.label || milestone?.name || "Milestone";
          const milestoneType = (milestone?.type ?? "internal") as MilestoneTypeKey;
          const config =
            milestoneTypeConfig[milestoneType] ?? milestoneTypeConfig.internal;
          const Icon = config.icon;
          const tooltipDate = format(milestoneDate, "PP");
          const tooltipTitle = label;

          const transform =
            labelSide === "left"
              ? "translateX(calc(-100% + 8px)) translateY(-50%)"
              : "translateX(-8px) translateY(-50%)";

          const labelClasses = cn(
            "max-w-[180px] truncate rounded border border-border/60 bg-background/90 px-2 py-0.5 text-xs font-medium shadow-sm backdrop-blur",
            config.textClass,
            labelSide === "left" ? "text-right" : "text-left"
          );

          return (
            <div
              key={`milestone-${row.id}`}
              className="pointer-events-none absolute"
              style={{
                left: clampedX,
                top: virtualRow.start + rowHeight / 2,
              }}
            >
              <Tooltip>
                <TooltipTrigger asChild>
                  <div
                    className="pointer-events-auto inline-flex min-w-0 items-center gap-2"
                    style={{ transform }}
                  >
                    {labelSide === "left" ? (
                      <>
                        <span className={labelClasses}>{label}</span>
                        <div
                          className={cn(
                            "relative h-4 w-4 rotate-45 rounded-sm border border-white/70",
                            config.colorClass,
                            config.borderClass
                          )}
                        >
                          <Icon className="absolute left-1/2 top-1/2 h-3 w-3 -translate-x-1/2 -translate-y-1/2 -rotate-45 text-white" />
                        </div>
                      </>
                    ) : (
                      <>
                        <div
                          className={cn(
                            "relative h-4 w-4 rotate-45 rounded-sm border border-white/70",
                            config.colorClass,
                            config.borderClass
                          )}
                        >
                          <Icon className="absolute left-1/2 top-1/2 h-3 w-3 -translate-x-1/2 -translate-y-1/2 -rotate-45 text-white" />
                        </div>
                        <span className={labelClasses}>{label}</span>
                      </>
                    )}
                  </div>
                </TooltipTrigger>
                <TooltipContent>
                  <div className="flex min-w-[160px] flex-col gap-1">
                    <span className="font-semibold text-foreground">{tooltipTitle}</span>
                    <span className="text-xs text-muted-foreground">
                      {config.label} · {tooltipDate}
                    </span>
                  </div>
                </TooltipContent>
              </Tooltip>
            </div>
          );
        })}
      </div>
    </TooltipProvider>
  );
}

function TimelineLegend() {
  const milestoneEntries: Array<{ key: MilestoneTypeKey; label: string; Icon: typeof Rocket; colorClass: string }> = [
    { key: "release", label: milestoneTypeConfig.release.label, Icon: milestoneTypeConfig.release.icon, colorClass: milestoneTypeConfig.release.colorClass },
    { key: "gate", label: milestoneTypeConfig.gate.label, Icon: milestoneTypeConfig.gate.icon, colorClass: milestoneTypeConfig.gate.colorClass },
    { key: "external", label: milestoneTypeConfig.external.label, Icon: milestoneTypeConfig.external.icon, colorClass: milestoneTypeConfig.external.colorClass },
    { key: "internal", label: milestoneTypeConfig.internal.label, Icon: milestoneTypeConfig.internal.icon, colorClass: milestoneTypeConfig.internal.colorClass },
  ];

  return (
    <aside className="hidden w-64 border-l bg-background/90 p-4 text-sm text-muted-foreground lg:block">
      <h3 className="text-sm font-semibold text-foreground">Legend</h3>
      <ul className="mt-3 space-y-2">
        <li>
          <span className="mr-2 inline-block h-3 w-3 rounded bg-blue-500 align-middle" />
          Planned work
        </li>
        <li>
          <span className="mr-2 inline-block h-3 w-3 rounded bg-orange-500 align-middle" />
          Critical path
        </li>
        <li>
          <span className="mr-2 inline-block h-3 w-3 rounded border border-dashed border-slate-500 align-middle" />
          Baseline
        </li>
        <li>
          <span className="mr-2 inline-block h-3 w-3 rounded bg-rose-500/70 align-middle" />
          Today marker
        </li>
        {milestoneEntries.map(({ key, label, Icon, colorClass }) => (
          <li key={key} className="flex items-center gap-2">
            <span className={cn("flex h-4 w-4 items-center justify-center rounded-full border border-border/50", colorClass)}>
              <Icon className="h-3 w-3 text-white" />
            </span>
            <span className="text-xs text-foreground">{label}</span>
          </li>
        ))}
      </ul>
    </aside>
  );
}

export interface TimelineViewProps extends Omit<TimelineProviderProps, "children"> {
  className?: string;
  height?: number | string;
}

export function TimelineView({ className, height, ...providerProps }: TimelineViewProps) {
  return (
    <TimelineProvider {...providerProps}>
      <TimelineSurface className={className} height={height} />
    </TimelineProvider>
  );
}<|MERGE_RESOLUTION|>--- conflicted
+++ resolved
@@ -12,19 +12,16 @@
 import {
   Calendar,
   Filter,
-<<<<<<< HEAD
   Flag,
   Globe2,
   Layers,
   RefreshCcw,
   Rocket,
   ShieldCheck,
-=======
   GitBranch,
   Layers,
   RefreshCcw,
   SquareStack,
->>>>>>> 625a0c13
   ZoomIn,
   ZoomOut,
 } from "lucide-react";
