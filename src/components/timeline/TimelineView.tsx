import { useEffect, useLayoutEffect, useMemo, useRef, useState } from "react";
import {
  addDays,
  differenceInCalendarDays,
  format,
  isSaturday,
  isSunday,
  parseISO,
  startOfDay,
} from "date-fns";
import { useVirtualizer } from "@tanstack/react-virtual";
import {
  Calendar,
  Filter,
<<<<<<< HEAD
  Layers,
  RefreshCcw,
=======
  Flag,
  Globe2,
  Layers,
  RefreshCcw,
  Rocket,
  ShieldCheck,
  GitBranch,
  Layers,
  RefreshCcw,
  SquareStack,
>>>>>>> 37002ce8
  ZoomIn,
  ZoomOut,
} from "lucide-react";

import { Button } from "@/components/ui/button";
import { Card, CardContent } from "@/components/ui/card";
import {
  ContextMenu,
  ContextMenuContent,
  ContextMenuItem,
  ContextMenuLabel,
  ContextMenuSeparator,
  ContextMenuTrigger,
} from "@/components/ui/context-menu";
import {
  Select,
  SelectContent,
  SelectItem,
  SelectTrigger,
  SelectValue,
} from "@/components/ui/select";
import { Separator } from "@/components/ui/separator";
import { ToggleGroup, ToggleGroupItem } from "@/components/ui/toggle-group";
import { Tooltip, TooltipContent, TooltipProvider, TooltipTrigger } from "@/components/ui/tooltip";
import { cn } from "@/lib/utils";
import {
  TimelineProvider,
  type TimelineDependency,
  type TimelineProviderProps,
  type TimelineMilestone,
  type TimelineRowModel,
  type TimelineScale,
  useTimelineInteractions,
  useTimelinePreferences,
  useTimelineSelector,
  useTimelineState,
} from "@/state/timeline";

const scaleOptions: { value: TimelineScale; label: string }[] = [
  { value: "hour", label: "Hour" },
  { value: "day", label: "Day" },
  { value: "week", label: "Week" },
  { value: "month", label: "Month" },
  { value: "quarter", label: "Quarter" },
  { value: "year", label: "Year" },
];

const rowHeightByDensity = {
  comfortable: 44,
  compact: 36,
  condensed: 30,
} as const;

type Virtualizer = ReturnType<typeof useVirtualizer>;

const MILESTONE_LABEL_SAFE_MARGIN = 180;

export function getPixelsPerDay(scale: TimelineScale, zoomLevel: number) {
  const base =
    scale === "hour"
      ? 24 * 32
      : scale === "day"
        ? 72
        : scale === "week"
          ? 32
          : scale === "month"
            ? 20
            : scale === "quarter"
              ? 12
              : 6;
  return base * zoomLevel;
}

function safeParseIso(value: string | null | undefined): Date | null {
  if (!value) return null;
  const parsed = parseISO(value);
  return Number.isNaN(parsed.getTime()) ? null : parsed;
}

type MilestoneLabelSide = "left" | "right";

export interface MilestoneLayoutInput {
  milestoneDate: Date;
  startDate: Date;
  pixelsPerDay: number;
  gridWidth: number;
}

export interface MilestoneLayoutResult {
  x: number;
  labelSide: MilestoneLabelSide;
}

export function computeMilestoneLayout({
  milestoneDate,
  startDate,
  pixelsPerDay,
  gridWidth,
}: MilestoneLayoutInput): MilestoneLayoutResult {
  const dayMs = 24 * 60 * 60 * 1000;
  const offsetDays = (milestoneDate.getTime() - startDate.getTime()) / dayMs;
  const x = offsetDays * pixelsPerDay;
  const safeX = Number.isFinite(x) ? x : 0;
  const labelSide: MilestoneLabelSide = safeX > gridWidth - MILESTONE_LABEL_SAFE_MARGIN ? "left" : "right";
  return { x: safeX, labelSide };
}

const milestoneTypeConfig = {
  release: {
    colorClass: "bg-blue-500",
    textClass: "text-blue-600",
    borderClass: "shadow-[0_0_0_1.5px_rgba(37,99,235,0.2)]",
    icon: Rocket,
    label: "Release milestone",
  },
  gate: {
    colorClass: "bg-purple-500",
    textClass: "text-purple-600",
    borderClass: "shadow-[0_0_0_1.5px_rgba(147,51,234,0.2)]",
    icon: ShieldCheck,
    label: "Gate milestone",
  },
  external: {
    colorClass: "bg-amber-500",
    textClass: "text-amber-600",
    borderClass: "shadow-[0_0_0_1.5px_rgba(245,158,11,0.2)]",
    icon: Globe2,
    label: "External dependency",
  },
  internal: {
    colorClass: "bg-slate-500",
    textClass: "text-slate-600",
    borderClass: "shadow-[0_0_0_1.5px_rgba(100,116,139,0.2)]",
    icon: Flag,
    label: "Internal checkpoint",
  },
} as const;

type MilestoneTypeKey = keyof typeof milestoneTypeConfig;

interface TimelineSurfaceProps {
  className?: string;
  height?: number | string;
}

function TimelineSurface({ className, height = "100%" }: TimelineSurfaceProps) {
  const { loading, error, refresh, snapshot } = useTimelineState();
  const { preferences, updatePreferences } = useTimelinePreferences();
  const rows = useTimelineSelector((context) => context.derived?.rows ?? []);
  const criticalPath = useTimelineSelector(
    (context) => new Set(context.derived?.criticalPath ?? []),
  );
  const dependencies = useTimelineSelector(
    (context) => context.snapshot?.dependencies ?? [],
  );
  const dateRange = useTimelineSelector(
    (context) =>
      context.derived?.dateRange ?? {
        start: snapshot?.lastUpdated ?? null,
        end: snapshot?.lastUpdated ?? null,
      },
  );

  const rowHeight =
    rowHeightByDensity[preferences.rowDensity] ??
    rowHeightByDensity.comfortable;
  const scrollRef = useRef<HTMLDivElement | null>(null);
  const gridScrollRef = useRef<HTMLDivElement | null>(null);
  const [horizontalOffset, setHorizontalOffset] = useState(0);

  const virtualizer = useVirtualizer({
    count: rows.length,
    getScrollElement: () => scrollRef.current,
    estimateSize: () => rowHeight,
    overscan: 6,
  });

  const startDate = useMemo(
    () => safeParseIso(dateRange.start) ?? startOfDay(new Date()),
    [dateRange.start],
  );
  const endDate = useMemo(
    () => safeParseIso(dateRange.end) ?? addDays(startDate, 14),
    [dateRange.end, startDate],
  );
  const totalDays = Math.max(
    1,
    differenceInCalendarDays(endDate, startDate) + 1,
  );
  const pixelsPerDay = getPixelsPerDay(
    preferences.scale,
    preferences.zoomLevel,
  );
  const gridWidth = Math.max(600, totalDays * pixelsPerDay);

  useEffect(() => {
    const element = gridScrollRef.current;
    if (!element) return;
    const today = new Date();
    const todayStart = startOfDay(today).getTime();
    const start = startOfDay(startDate).getTime();
    if (todayStart < start) {
      element.scrollLeft = 0;
      return;
    }
    const diffDays = (todayStart - start) / (1000 * 60 * 60 * 24);
    element.scrollLeft = diffDays * pixelsPerDay;
  }, [pixelsPerDay, startDate]);

  useEffect(() => {
    const grid = gridScrollRef.current;
    if (!grid) return;
    const sync = () => {
      setHorizontalOffset(grid.scrollLeft);
    };
    sync();
    grid.addEventListener("scroll", sync, { passive: true });
    return () => {
      grid.removeEventListener("scroll", sync);
    };
  }, []);

  if (loading) {
    return (
      <Card
        className={cn("flex h-full flex-1 flex-col", className)}
        style={{ height }}
      >
        <CardContent className="flex flex-1 items-center justify-center text-muted-foreground">
          Loading timeline…
        </CardContent>
      </Card>
    );
  }

  if (error) {
    return (
      <Card
        className={cn("flex h-full flex-1 flex-col", className)}
        style={{ height }}
      >
        <CardContent className="flex flex-1 flex-col items-center justify-center gap-4 text-center">
          <p className="text-muted-foreground">{error.message}</p>
          <Button onClick={() => refresh()} variant="outline">
            Retry
          </Button>
        </CardContent>
      </Card>
    );
  }

  return (
    <div
      className={cn("flex h-full flex-1 flex-col gap-3", className)}
      style={{ height }}
    >
      <TimelineToolbar
        onFitToRange={() =>
          gridScrollRef.current?.scrollTo({ left: 0, behavior: "smooth" })
        }
      />
      <div className="flex min-h-0 flex-1 overflow-hidden rounded-xl border bg-card shadow-sm">
        <div className="flex min-h-0 flex-1 flex-col">
          <TimelineHeader
            startDate={startDate}
            endDate={endDate}
            pixelsPerDay={pixelsPerDay}
            preferencesScale={preferences.scale}
            gridWidth={gridWidth}
            scrollOffset={horizontalOffset}
          />
          <div className="flex min-h-0 flex-1 overflow-hidden">
            <div
              ref={scrollRef}
              className="relative flex min-h-0 flex-1 overflow-y-auto"
            >
              <div className="flex min-h-full min-w-full">
                <TimelineLeftRail
                  rows={rows}
                  virtualizer={virtualizer}
                  rowHeight={rowHeight}
                />
                <div className="relative flex min-h-full flex-1 flex-col">
<<<<<<< HEAD
                  <div
                    ref={gridScrollRef}
                    className="relative h-full w-full overflow-x-auto"
                  >
                    <TimelineGrid
                      rows={rows}
                      virtualizer={virtualizer}
                      rowHeight={rowHeight}
                      startDate={startDate}
                      pixelsPerDay={pixelsPerDay}
                      gridWidth={gridWidth}
                      showWeekends={preferences.showWeekends}
                      showBaselines={preferences.showBaselines}
                      showDependencies={preferences.showDependencies}
                      dependencies={dependencies}
                      criticalPath={criticalPath}
                    />
=======
                  <div ref={gridScrollRef} className="relative h-full w-full overflow-x-auto">
                  <TimelineGrid
                    rows={rows}
                    virtualizer={virtualizer}
                    rowHeight={rowHeight}
                    startDate={startDate}
                    pixelsPerDay={pixelsPerDay}
                    gridWidth={gridWidth}
                    showWeekends={preferences.showWeekends}
                    showBaselines={preferences.showBaselines}
                    showDependencies={preferences.showDependencies}
                    dependencies={dependencies}
                    criticalPath={criticalPath}
                    milestones={snapshot?.milestones ?? []}
                  />
>>>>>>> 37002ce8
                  </div>
                </div>
              </div>
            </div>
          </div>
        </div>
        {preferences.showLegend ? <TimelineLegend /> : null}
      </div>
    </div>
  );
}

interface TimelineToolbarProps {
  onFitToRange?: () => void;
}

export function TimelineToolbar({ onFitToRange }: TimelineToolbarProps) {
  const { preferences, updatePreferences } = useTimelinePreferences();
  const { refresh } = useTimelineState();

  const toggleValues = useMemo(() => {
    const values: string[] = [];
    if (preferences.showWeekends) values.push("weekends");
    if (preferences.showBaselines) values.push("baselines");
    if (preferences.showDependencies) values.push("dependencies");
    if (preferences.showOverlays) values.push("overlays");
    if (preferences.showLegend) values.push("legend");
    return values;
  }, [preferences]);

  const handleToggleChange = (next: string[]) => {
    updatePreferences({
      showWeekends: next.includes("weekends"),
      showBaselines: next.includes("baselines"),
      showDependencies: next.includes("dependencies"),
      showOverlays: next.includes("overlays"),
      showLegend: next.includes("legend"),
    });
  };

  const handleZoom = (delta: number) => {
    const nextZoom = Math.min(5, Math.max(0.25, preferences.zoomLevel + delta));
    updatePreferences({ zoomLevel: Number(nextZoom.toFixed(2)) });
  };

  return (
    <div className="flex flex-wrap items-center justify-between gap-2 rounded-xl border bg-card/80 px-4 py-3 shadow-sm">
      <div className="flex flex-wrap items-center gap-3">
        <Select
          value={preferences.scale}
          onValueChange={(value) =>
            updatePreferences({ scale: value as TimelineScale })
          }
        >
          <SelectTrigger className="w-[140px]">
            <SelectValue placeholder="Scale" />
          </SelectTrigger>
          <SelectContent>
            {scaleOptions.map((option) => (
              <SelectItem key={option.value} value={option.value}>
                {option.label}
              </SelectItem>
            ))}
          </SelectContent>
        </Select>
        <Separator orientation="vertical" className="h-6" />
        <div className="flex items-center gap-2">
          <Button
            size="icon"
            variant="outline"
            onClick={() => handleZoom(-0.25)}
          >
            <ZoomOut className="h-4 w-4" />
          </Button>
          <Button
            size="icon"
            variant="outline"
            onClick={() => handleZoom(0.25)}
          >
            <ZoomIn className="h-4 w-4" />
          </Button>
          <Button
            size="sm"
            variant="secondary"
            onClick={() => updatePreferences({ zoomLevel: 1 })}
          >
            Fit
          </Button>
          <Button size="sm" variant="secondary" onClick={onFitToRange}>
            Fit to start
          </Button>
        </div>
        <Separator orientation="vertical" className="h-6" />
        <ToggleGroup
          type="multiple"
          value={toggleValues}
          onValueChange={handleToggleChange}
        >
          <ToggleGroupItem value="weekends" aria-label="Toggle weekends">
            <Calendar className="h-4 w-4" />
          </ToggleGroupItem>
          <ToggleGroupItem value="baselines" aria-label="Toggle baselines">
            <Layers className="h-4 w-4" />
          </ToggleGroupItem>
          <ToggleGroupItem value="dependencies" aria-label="Toggle dependencies">
            <GitBranch className="h-4 w-4" />
          </ToggleGroupItem>
          <ToggleGroupItem value="overlays" aria-label="Toggle overlays">
            <SquareStack className="h-4 w-4" />
          </ToggleGroupItem>
          <ToggleGroupItem value="legend" aria-label="Toggle legend">
            <Filter className="h-4 w-4" />
          </ToggleGroupItem>
        </ToggleGroup>
      </div>
      <div className="flex items-center gap-2">
        <Button size="sm" variant="outline" onClick={() => refresh()}>
          <RefreshCcw className="mr-2 h-4 w-4" />
          Refresh
        </Button>
      </div>
    </div>
  );
}

interface TimelineHeaderProps {
  startDate: Date;
  endDate: Date;
  pixelsPerDay: number;
  preferencesScale: TimelineScale;
  gridWidth: number;
  scrollOffset: number;
}

function TimelineHeader({
  startDate,
  endDate,
  pixelsPerDay,
  preferencesScale,
  gridWidth,
  scrollOffset,
}: TimelineHeaderProps) {
  const totalDays = Math.max(
    1,
    differenceInCalendarDays(endDate, startDate) + 1,
  );
  const labels = [] as { date: Date; width: number }[];
  for (let i = 0; i < totalDays; i += 1) {
    const date = addDays(startDate, i);
    labels.push({ date, width: pixelsPerDay });
  }

  return (
    <div className="sticky top-0 z-20 flex h-12 items-center border-b bg-card/95 px-3 backdrop-blur">
      <div className="w-72 flex-shrink-0" />
      <div className="flex flex-1 overflow-hidden">
        <div
          className="pointer-events-none flex"
          style={{
            width: gridWidth,
            transform: `translateX(-${scrollOffset}px)`,
          }}
        >
          {labels.map((label) => (
            <div
              key={label.date.toISOString()}
              className="flex h-full flex-1 items-center justify-start border-l px-2 text-xs text-muted-foreground"
              style={{ minWidth: label.width }}
            >
              {preferencesScale === "hour"
                ? format(label.date, "MMM d")
                : preferencesScale === "month"
                  ? format(label.date, "MMM d")
                  : preferencesScale === "quarter"
                    ? `Q${Math.floor(label.date.getMonth() / 3) + 1} ${label.date.getFullYear()}`
                    : format(label.date, "MMM d")}
            </div>
          ))}
        </div>
      </div>
    </div>
  );
}

interface TimelineLeftRailProps {
  rows: TimelineRowModel[];
  virtualizer: Virtualizer;
  rowHeight: number;
}

function TimelineLeftRail({
  rows,
  virtualizer,
  rowHeight,
}: TimelineLeftRailProps) {
  const virtualItems = virtualizer.getVirtualItems();
  const totalSize = virtualizer.getTotalSize();

  return (
    <div className="relative w-72 flex-shrink-0 border-r bg-background">
      <div style={{ height: totalSize }}>
        {virtualItems.map((virtualRow) => {
          const row = rows[virtualRow.index];
          if (!row) return null;
          const depthPadding = row.depth * 16;
          const isGroup = row.type === "group";
          const background =
            virtualRow.index % 2 === 0 ? "bg-muted/30" : "bg-background";
          return (
            <div
              key={row.id}
              className={cn(
                "absolute flex w-full items-center gap-2 border-b border-border/40 px-3 text-sm",
                background,
                isGroup ? "font-medium" : "font-normal",
              )}
              style={{
                height: virtualRow.size,
                transform: `translateY(${virtualRow.start}px)`,
                paddingLeft: depthPadding + 12,
              }}
            >
              <span className="truncate" title={row.label}>
                {row.label}
              </span>
              {row.percentComplete != null ? (
                <span className="ml-auto text-xs text-muted-foreground">
                  {Math.round(row.percentComplete * 100)}%
                </span>
              ) : null}
            </div>
          );
        })}
      </div>
    </div>
  );
}

interface TimelineGridProps {
  rows: TimelineRowModel[];
  virtualizer: Virtualizer;
  rowHeight: number;
  startDate: Date;
  pixelsPerDay: number;
  gridWidth: number;
  showWeekends: boolean;
  showBaselines: boolean;
  showDependencies: boolean;
  dependencies: TimelineDependency[];
  criticalPath: Set<string>;
  milestones: TimelineMilestone[];
}

type TimelineContextMenuInfo =
  | { type: "grid"; clientX: number }
  | { type: "row"; rowIndex: number; clientX: number }
  | { type: "bar"; rowIndex: number; itemId: string; clientX: number };

function TimelineGrid({
  rows,
  virtualizer,
  rowHeight,
  startDate,
  pixelsPerDay,
  gridWidth,
  showWeekends,
  showBaselines,
  showDependencies,
  dependencies,
  criticalPath,
  milestones,
}: TimelineGridProps) {
  const canvasRef = useRef<HTMLCanvasElement | null>(null);
  const overlayRef = useRef<HTMLDivElement | null>(null);
  const totalHeight = virtualizer.getTotalSize();
  const virtualItems = virtualizer.getVirtualItems();
  const rowIndexByItemId = useMemo(() => {
    const map = new Map<string, number>();
    rows.forEach((row, index) => {
      if (row.itemId) {
        map.set(row.itemId, index);
      }
    });
    return map;
  }, [rows]);
  const milestonesById = useMemo(() => new Map(milestones.map(milestone => [milestone.id, milestone])), [milestones]);

  const interactions = useTimelineInteractions({ rows, pixelsPerDay });
  const [pointerState, setPointerState] = useState<{
    pointerId: number;
    originX: number;
  } | null>(null);
  const [contextInfo, setContextInfo] =
    useState<TimelineContextMenuInfo | null>(null);

  const selectionSet = useMemo(
    () => new Set(interactions.selection),
    [interactions.selection],
  );

  useEffect(() => {
    if (!interactions.gesture && pointerState && overlayRef.current) {
      if (overlayRef.current.hasPointerCapture(pointerState.pointerId)) {
        overlayRef.current.releasePointerCapture(pointerState.pointerId);
      }
      setPointerState(null);
    }
  }, [interactions.gesture, pointerState]);

  const focusOverlay = () => {
    if (overlayRef.current && document.activeElement !== overlayRef.current) {
      overlayRef.current.focus();
    }
  };

  const toDateFromClientX = (clientX: number) => {
    const rect = overlayRef.current?.getBoundingClientRect();
    if (!rect) return startDate;
    const offsetX = clientX - rect.left;
    const dayOffset = offsetX / pixelsPerDay;
    return new Date(startDate.getTime() + dayOffset * 24 * 60 * 60 * 1000);
  };

  const handlePointerMove = (event: React.PointerEvent<HTMLDivElement>) => {
    if (!pointerState) return;
    const delta = event.clientX - pointerState.originX;
    if (interactions.gesture?.type === "drag") {
      interactions.updateDrag(delta);
    } else if (interactions.gesture?.type === "resize") {
      interactions.updateResize(delta);
    } else if (interactions.gesture?.type === "create") {
      interactions.updateCreate(toDateFromClientX(event.clientX));
    }
  };

  const handlePointerUp = (event: React.PointerEvent<HTMLDivElement>) => {
    if (pointerState && event.pointerId === pointerState.pointerId) {
      if (overlayRef.current?.hasPointerCapture(pointerState.pointerId)) {
        overlayRef.current.releasePointerCapture(pointerState.pointerId);
      }
      setPointerState(null);
      interactions.completeGesture();
    } else if (interactions.gesture?.type === "dependency") {
      interactions.cancelGesture();
    }
  };

  const handlePointerCancel = (event: React.PointerEvent<HTMLDivElement>) => {
    if (pointerState && event.pointerId === pointerState.pointerId) {
      if (overlayRef.current?.hasPointerCapture(pointerState.pointerId)) {
        overlayRef.current.releasePointerCapture(pointerState.pointerId);
      }
      setPointerState(null);
      interactions.cancelGesture();
    }
  };

  const handleRowPointerDown = (
    event: React.PointerEvent<HTMLDivElement>,
    row: TimelineRowModel | undefined,
  ) => {
    if (!row) return;
    if (event.altKey) {
      event.preventDefault();
      event.stopPropagation();
      focusOverlay();
      const anchor = toDateFromClientX(event.clientX);
      interactions.beginCreate(row, anchor);
      overlayRef.current?.setPointerCapture(event.pointerId);
      setPointerState({ pointerId: event.pointerId, originX: event.clientX });
      return;
    }
    if (!event.metaKey && !event.ctrlKey && !event.shiftKey) {
      interactions.clearSelection();
      focusOverlay();
    }
  };

  const handleBarPointerDown = (
    event: React.PointerEvent<HTMLDivElement>,
    row: TimelineRowModel,
  ) => {
    if (!row.itemId) return;
    event.preventDefault();
    event.stopPropagation();
    focusOverlay();
    const mode =
      event.metaKey || event.ctrlKey
        ? "toggle"
        : event.shiftKey
          ? "append"
          : "replace";
    interactions.selectItem(row.itemId, mode);
    interactions.beginDrag(row.itemId);
    overlayRef.current?.setPointerCapture(event.pointerId);
    setPointerState({ pointerId: event.pointerId, originX: event.clientX });
  };

  const handleResizePointerDown = (
    event: React.PointerEvent<HTMLDivElement>,
    itemId: string,
    edge: "start" | "end",
  ) => {
    event.preventDefault();
    event.stopPropagation();
    focusOverlay();
    if (!selectionSet.has(itemId)) {
      interactions.selectItem(itemId, "replace");
    }
    interactions.beginResize(itemId, edge);
    overlayRef.current?.setPointerCapture(event.pointerId);
    setPointerState({ pointerId: event.pointerId, originX: event.clientX });
  };

  const handleDependencyPointerDown = (
    event: React.PointerEvent<HTMLDivElement>,
    itemId: string,
  ) => {
    event.preventDefault();
    event.stopPropagation();
    focusOverlay();
    interactions.beginDependency(itemId);
  };

  const handleDependencyPointerUp = (
    event: React.PointerEvent<HTMLDivElement>,
    itemId: string,
  ) => {
    event.preventDefault();
    event.stopPropagation();
    focusOverlay();
    interactions.completeDependency(itemId);
  };

  const handleContextMenuCapture = (
    event: React.MouseEvent<HTMLDivElement>,
  ) => {
    const target = event.target as HTMLElement;
    const barEl = target.closest<HTMLElement>("[data-context='bar']");
    if (barEl?.dataset.itemId) {
      const rowIndex = Number(barEl.dataset.rowIndex ?? "-1");
      const itemId = barEl.dataset.itemId;
      if (itemId) {
        setContextInfo({
          type: "bar",
          rowIndex,
          itemId,
          clientX: event.clientX,
        });
        if (!selectionSet.has(itemId)) {
          interactions.selectItem(itemId, "replace");
        }
        return;
      }
    }
    const rowEl = target.closest<HTMLElement>("[data-row-index]");
    if (rowEl?.dataset.rowIndex) {
      setContextInfo({
        type: "row",
        rowIndex: Number(rowEl.dataset.rowIndex),
        clientX: event.clientX,
      });
      return;
    }
    setContextInfo({ type: "grid", clientX: event.clientX });
  };

  const handleContextMenuOpenChange = (open: boolean) => {
    if (!open) {
      setContextInfo(null);
    }
  };

  const handleCreateFromContext = (info: TimelineContextMenuInfo) => {
    let rowIndex: number | null = null;
    if (info.type === "row" || info.type === "bar") {
      rowIndex = info.rowIndex;
    } else {
      for (const item of virtualItems) {
        const candidate = rows[item.index];
        if (candidate) {
          rowIndex = item.index;
          break;
        }
      }
    }
    if (rowIndex == null) return;
    const row = rows[rowIndex];
    if (!row) return;
    const anchor = toDateFromClientX(info.clientX);
    interactions.beginCreate(row, anchor);
    interactions.updateCreate(addDays(anchor, 1));
    interactions.completeGesture();
    setContextInfo(null);
  };

  const renderBar = (
    row: TimelineRowModel,
    virtualRow: (typeof virtualItems)[number],
  ) => {
    if (!row.itemId) return null;
    const start = safeParseIso(row.start);
    const end = safeParseIso(row.end);
    if (!start || !end) return null;
    const dayMs = 24 * 60 * 60 * 1000;
    const startOffset = (start.getTime() - startDate.getTime()) / dayMs;
    const endOffset = (end.getTime() - startDate.getTime()) / dayMs;
    const left = startOffset * pixelsPerDay;
    const width = Math.max(8, (endOffset - startOffset) * pixelsPerDay);
    const barHeight = Math.max(8, rowHeight - 12);
    const isSelected = selectionSet.has(row.itemId);

    return (
      <div
        data-context="bar"
        data-item-id={row.itemId}
        data-row-index={virtualRow.index}
        className="absolute"
        style={{ left, width, top: 6, height: barHeight }}
      >
        <div
          className={cn(
            "absolute inset-0 rounded-md border border-transparent bg-primary/20 text-[11px] text-primary-foreground shadow-sm transition",
            isSelected
              ? "ring-2 ring-primary/60 bg-primary/30"
              : "hover:bg-primary/15",
          )}
          tabIndex={0}
          onKeyDown={(event) => interactions.handleKeyDown(event)}
        >
          <div
            className="absolute inset-0 cursor-grab"
            onPointerDown={(event) => handleBarPointerDown(event, row)}
          />
          <div className="relative z-10 flex h-full w-full items-center justify-between px-2 text-xs font-medium text-primary-foreground pointer-events-none">
            <span className="truncate">{row.label}</span>
          </div>
          <div
            className="absolute left-0 top-0 h-full w-2 cursor-ew-resize"
            onPointerDown={(event) =>
              handleResizePointerDown(event, row.itemId!, "start")
            }
          />
          <div
            className="absolute right-0 top-0 h-full w-2 cursor-ew-resize"
            onPointerDown={(event) =>
              handleResizePointerDown(event, row.itemId!, "end")
            }
          />
          <div
            className="absolute right-0 top-1/2 h-2 w-2 -translate-y-1/2 translate-x-1/2 rounded-full bg-primary shadow"
            onPointerDown={(event) =>
              handleDependencyPointerDown(event, row.itemId!)
            }
            onPointerUp={(event) =>
              handleDependencyPointerUp(event, row.itemId!)
            }
          />
        </div>
      </div>
    );
  };

  useLayoutEffect(() => {
    const canvas = canvasRef.current;
    if (!canvas) return;
    const dpr = window.devicePixelRatio ?? 1;
    canvas.width = gridWidth * dpr;
    canvas.height = totalHeight * dpr;
    canvas.style.width = `${gridWidth}px`;
    canvas.style.height = `${totalHeight}px`;
    const ctx = canvas.getContext("2d");
    if (!ctx) return;
    ctx.save();
    ctx.scale(dpr, dpr);
    ctx.clearRect(0, 0, gridWidth, totalHeight);

    const dayMs = 24 * 60 * 60 * 1000;

    if (showWeekends) {
      const totalDays = Math.ceil(gridWidth / pixelsPerDay);
      for (let i = 0; i < totalDays; i += 1) {
        const date = addDays(startDate, i);
        if (isSaturday(date) || isSunday(date)) {
          const x = i * pixelsPerDay;
          ctx.fillStyle = "rgba(148, 163, 184, 0.2)";
          ctx.fillRect(x, 0, pixelsPerDay, totalHeight);
        }
      }
    }

    ctx.strokeStyle = "rgba(148, 163, 184, 0.35)";
    for (let x = 0; x < gridWidth; x += pixelsPerDay) {
      ctx.beginPath();
      ctx.moveTo(x, 0);
      ctx.lineTo(x, totalHeight);
      ctx.stroke();
    }

    const today = startOfDay(new Date());
    const offsetDays = (today.getTime() - startDate.getTime()) / dayMs;
    if (offsetDays >= 0 && offsetDays <= gridWidth / pixelsPerDay) {
      const x = offsetDays * pixelsPerDay;
      ctx.strokeStyle = "rgba(239, 68, 68, 0.8)";
      ctx.beginPath();
      ctx.moveTo(x, 0);
      ctx.lineTo(x, totalHeight);
      ctx.stroke();
    }

    ctx.lineWidth = 1;
    for (let i = 0; i < rows.length; i += 1) {
      const row = rows[i];
      if (row.type !== "item") continue;
      const start = safeParseIso(row.start);
      const end = safeParseIso(row.end);
      if (!start || !end) continue;
      const y = i * rowHeight + 6;
      const barHeight = rowHeight - 12;
      const startOffset = (start.getTime() - startDate.getTime()) / dayMs;
      const endOffset = (end.getTime() - startDate.getTime()) / dayMs;
      const x = startOffset * pixelsPerDay;
      const width = Math.max(4, (endOffset - startOffset) * pixelsPerDay);

      const isCritical = criticalPath.has(row.itemId ?? "");
      ctx.fillStyle = isCritical
        ? "rgba(249, 115, 22, 0.9)"
        : "rgba(59, 130, 246, 0.85)";
      ctx.beginPath();
      const radius = Math.min(6, barHeight / 2);
      ctx.moveTo(x + radius, y);
      ctx.lineTo(x + width - radius, y);
      ctx.quadraticCurveTo(x + width, y, x + width, y + radius);
      ctx.lineTo(x + width, y + barHeight - radius);
      ctx.quadraticCurveTo(
        x + width,
        y + barHeight,
        x + width - radius,
        y + barHeight,
      );
      ctx.lineTo(x + radius, y + barHeight);
      ctx.quadraticCurveTo(x, y + barHeight, x, y + barHeight - radius);
      ctx.lineTo(x, y + radius);
      ctx.quadraticCurveTo(x, y, x + radius, y);
      ctx.closePath();
      ctx.fill();

      if (showBaselines) {
        ctx.strokeStyle = "rgba(71, 85, 105, 0.6)";
        ctx.setLineDash([6, 4]);
        ctx.strokeRect(x, y + barHeight + 2, width, 4);
        ctx.setLineDash([]);
      }
    }

    if (showDependencies) {
      ctx.strokeStyle = "rgba(59, 130, 246, 0.45)";
      ctx.lineWidth = 2;
      for (const dependency of dependencies) {
        const fromIndex = rowIndexByItemId.get(dependency.fromId);
        const toIndex = rowIndexByItemId.get(dependency.toId);
        if (fromIndex == null || toIndex == null) continue;
        const fromRow = rows[fromIndex];
        const toRow = rows[toIndex];
        const fromEnd = safeParseIso(fromRow?.end);
        const toStart = safeParseIso(toRow?.start);
        if (!fromEnd || !toStart) continue;
        const fromOffset = (fromEnd.getTime() - startDate.getTime()) / dayMs;
        const toOffset = (toStart.getTime() - startDate.getTime()) / dayMs;
        const fromX = fromOffset * pixelsPerDay;
        const toX = toOffset * pixelsPerDay;
        const fromY = fromIndex * rowHeight + rowHeight / 2;
        const toY = toIndex * rowHeight + rowHeight / 2;

        ctx.beginPath();
        ctx.moveTo(fromX, fromY);
        const midX = Math.min(fromX + 40, (fromX + toX) / 2);
        ctx.bezierCurveTo(midX, fromY, midX, toY, toX, toY);
        ctx.stroke();

        ctx.beginPath();
        ctx.fillStyle = "rgba(59, 130, 246, 0.6)";
        ctx.moveTo(toX, toY);
        ctx.lineTo(toX - 6, toY - 4);
        ctx.lineTo(toX - 6, toY + 4);
        ctx.closePath();
        ctx.fill();
      }
    }

    ctx.restore();
  }, [
    criticalPath,
    dependencies,
    gridWidth,
    pixelsPerDay,
    rowHeight,
    rowIndexByItemId,
    rows,
    showBaselines,
    showDependencies,
    showWeekends,
    startDate,
    totalHeight,
  ]);

  const contextRow =
    contextInfo && contextInfo.type !== "grid"
      ? (rows[contextInfo.rowIndex] ?? null)
      : null;

  return (
<<<<<<< HEAD
    <div className="relative" style={{ width: gridWidth, height: totalHeight }}>
      <canvas ref={canvasRef} className="absolute left-0 top-0" />
      <ContextMenu onOpenChange={handleContextMenuOpenChange}>
        <ContextMenuTrigger asChild>
          <div
            ref={overlayRef}
            className="relative z-10 h-full w-full outline-none"
            tabIndex={0}
            role="application"
            onKeyDown={(event) => interactions.handleKeyDown(event)}
            onPointerMove={handlePointerMove}
            onPointerUp={handlePointerUp}
            onPointerCancel={handlePointerCancel}
            onContextMenuCapture={handleContextMenuCapture}
          >
            {virtualItems.map((virtualRow) => {
              const row = rows[virtualRow.index];
              return (
                <div
                  key={row?.id ?? virtualRow.key}
                  className={cn(
                    "absolute inset-x-0 border-b border-border/40",
                    virtualRow.index % 2 === 0
                      ? "bg-transparent"
                      : "bg-muted/20",
                    "relative",
                  )}
                  style={{ top: virtualRow.start, height: virtualRow.size }}
                  data-row-index={virtualRow.index}
                  onPointerDown={(event) => handleRowPointerDown(event, row)}
                >
                  {row?.type === "item" ? renderBar(row, virtualRow) : null}
                </div>
              );
            })}
          </div>
        </ContextMenuTrigger>
        <ContextMenuContent className="w-48">
          {contextInfo?.type === "bar" && contextRow ? (
            <>
              <ContextMenuLabel className="truncate">
                {contextRow.label}
              </ContextMenuLabel>
              <ContextMenuSeparator />
              <ContextMenuItem
                onSelect={() =>
                  interactions.selectItem(contextInfo.itemId, "replace")
                }
              >
                Select item
              </ContextMenuItem>
              <ContextMenuItem onSelect={() => interactions.copySelection()}>
                Copy
              </ContextMenuItem>
              <ContextMenuItem onSelect={() => interactions.deleteSelection()}>
                Delete
              </ContextMenuItem>
            </>
          ) : (
            <>
              <ContextMenuLabel>Timeline</ContextMenuLabel>
              <ContextMenuSeparator />
              <ContextMenuItem
                onSelect={() =>
                  contextInfo && handleCreateFromContext(contextInfo)
                }
              >
                Create item here
              </ContextMenuItem>
              <ContextMenuItem
                disabled={
                  !interactions.clipboard || interactions.clipboard.length === 0
                }
                onSelect={() => interactions.pasteClipboard()}
              >
                Paste
              </ContextMenuItem>
            </>
          )}
        </ContextMenuContent>
      </ContextMenu>
    </div>
=======
    <TooltipProvider delayDuration={100}>
      <div className="relative" style={{ width: gridWidth, height: totalHeight }}>
        <canvas ref={canvasRef} className="absolute left-0 top-0" />
        {virtualItems.map(virtualRow => {
          const row = rows[virtualRow.index];
          const y = virtualRow.start;
          return (
            <div
              key={`background-${row?.id ?? virtualRow.key}`}
              className={cn(
                "absolute inset-x-0 border-b border-border/40",
                virtualRow.index % 2 === 0 ? "bg-transparent" : "bg-muted/20"
              )}
              style={{ top: y, height: virtualRow.size }}
            />
          );
        })}
        {virtualItems.map(virtualRow => {
          const row = rows[virtualRow.index];
          if (!row || row.type !== "milestone") return null;

          const milestone =
            (row.milestoneId ? milestonesById.get(row.milestoneId) : null) ??
            (row.itemId ? milestonesById.get(row.itemId) : null) ??
            null;
          const milestoneDate =
            safeParseIso(row.start) ??
            safeParseIso(row.end) ??
            (milestone ? safeParseIso(milestone.date) : null);
          if (!milestoneDate) return null;

          const { x, labelSide } = computeMilestoneLayout({
            milestoneDate,
            startDate,
            pixelsPerDay,
            gridWidth,
          });
          const clampedX = Math.max(0, Math.min(gridWidth, x));
          const label = row.label || milestone?.name || "Milestone";
          const milestoneType = (milestone?.type ?? "internal") as MilestoneTypeKey;
          const config =
            milestoneTypeConfig[milestoneType] ?? milestoneTypeConfig.internal;
          const Icon = config.icon;
          const tooltipDate = format(milestoneDate, "PP");
          const tooltipTitle = label;

          const transform =
            labelSide === "left"
              ? "translateX(calc(-100% + 8px)) translateY(-50%)"
              : "translateX(-8px) translateY(-50%)";

          const labelClasses = cn(
            "max-w-[180px] truncate rounded border border-border/60 bg-background/90 px-2 py-0.5 text-xs font-medium shadow-sm backdrop-blur",
            config.textClass,
            labelSide === "left" ? "text-right" : "text-left"
          );

          return (
            <div
              key={`milestone-${row.id}`}
              className="pointer-events-none absolute"
              style={{
                left: clampedX,
                top: virtualRow.start + rowHeight / 2,
              }}
            >
              <Tooltip>
                <TooltipTrigger asChild>
                  <div
                    className="pointer-events-auto inline-flex min-w-0 items-center gap-2"
                    style={{ transform }}
                  >
                    {labelSide === "left" ? (
                      <>
                        <span className={labelClasses}>{label}</span>
                        <div
                          className={cn(
                            "relative h-4 w-4 rotate-45 rounded-sm border border-white/70",
                            config.colorClass,
                            config.borderClass
                          )}
                        >
                          <Icon className="absolute left-1/2 top-1/2 h-3 w-3 -translate-x-1/2 -translate-y-1/2 -rotate-45 text-white" />
                        </div>
                      </>
                    ) : (
                      <>
                        <div
                          className={cn(
                            "relative h-4 w-4 rotate-45 rounded-sm border border-white/70",
                            config.colorClass,
                            config.borderClass
                          )}
                        >
                          <Icon className="absolute left-1/2 top-1/2 h-3 w-3 -translate-x-1/2 -translate-y-1/2 -rotate-45 text-white" />
                        </div>
                        <span className={labelClasses}>{label}</span>
                      </>
                    )}
                  </div>
                </TooltipTrigger>
                <TooltipContent>
                  <div className="flex min-w-[160px] flex-col gap-1">
                    <span className="font-semibold text-foreground">{tooltipTitle}</span>
                    <span className="text-xs text-muted-foreground">
                      {config.label} · {tooltipDate}
                    </span>
                  </div>
                </TooltipContent>
              </Tooltip>
            </div>
          );
        })}
      </div>
    </TooltipProvider>
>>>>>>> 37002ce8
  );
}

function TimelineLegend() {
  const milestoneEntries: Array<{ key: MilestoneTypeKey; label: string; Icon: typeof Rocket; colorClass: string }> = [
    { key: "release", label: milestoneTypeConfig.release.label, Icon: milestoneTypeConfig.release.icon, colorClass: milestoneTypeConfig.release.colorClass },
    { key: "gate", label: milestoneTypeConfig.gate.label, Icon: milestoneTypeConfig.gate.icon, colorClass: milestoneTypeConfig.gate.colorClass },
    { key: "external", label: milestoneTypeConfig.external.label, Icon: milestoneTypeConfig.external.icon, colorClass: milestoneTypeConfig.external.colorClass },
    { key: "internal", label: milestoneTypeConfig.internal.label, Icon: milestoneTypeConfig.internal.icon, colorClass: milestoneTypeConfig.internal.colorClass },
  ];

  return (
    <aside className="hidden w-64 border-l bg-background/90 p-4 text-sm text-muted-foreground lg:block">
      <h3 className="text-sm font-semibold text-foreground">Legend</h3>
      <ul className="mt-3 space-y-2">
        <li>
          <span className="mr-2 inline-block h-3 w-3 rounded bg-blue-500 align-middle" />
          Planned work
        </li>
        <li>
          <span className="mr-2 inline-block h-3 w-3 rounded bg-orange-500 align-middle" />
          Critical path
        </li>
        <li>
          <span className="mr-2 inline-block h-3 w-3 rounded border border-dashed border-slate-500 align-middle" />
          Baseline
        </li>
        <li>
          <span className="mr-2 inline-block h-3 w-3 rounded bg-rose-500/70 align-middle" />
          Today marker
        </li>
        {milestoneEntries.map(({ key, label, Icon, colorClass }) => (
          <li key={key} className="flex items-center gap-2">
            <span className={cn("flex h-4 w-4 items-center justify-center rounded-full border border-border/50", colorClass)}>
              <Icon className="h-3 w-3 text-white" />
            </span>
            <span className="text-xs text-foreground">{label}</span>
          </li>
        ))}
      </ul>
    </aside>
  );
}

export interface TimelineViewProps
  extends Omit<TimelineProviderProps, "children"> {
  className?: string;
  height?: number | string;
}

export function TimelineView({
  className,
  height,
  ...providerProps
}: TimelineViewProps) {
  return (
    <TimelineProvider {...providerProps}>
      <TimelineSurface className={className} height={height} />
    </TimelineProvider>
  );
}<|MERGE_RESOLUTION|>--- conflicted
+++ resolved
@@ -12,10 +12,8 @@
 import {
   Calendar,
   Filter,
-<<<<<<< HEAD
   Layers,
   RefreshCcw,
-=======
   Flag,
   Globe2,
   Layers,
@@ -26,7 +24,6 @@
   Layers,
   RefreshCcw,
   SquareStack,
->>>>>>> 37002ce8
   ZoomIn,
   ZoomOut,
 } from "lucide-react";
@@ -310,7 +307,6 @@
                   rowHeight={rowHeight}
                 />
                 <div className="relative flex min-h-full flex-1 flex-col">
-<<<<<<< HEAD
                   <div
                     ref={gridScrollRef}
                     className="relative h-full w-full overflow-x-auto"
@@ -328,7 +324,6 @@
                       dependencies={dependencies}
                       criticalPath={criticalPath}
                     />
-=======
                   <div ref={gridScrollRef} className="relative h-full w-full overflow-x-auto">
                   <TimelineGrid
                     rows={rows}
@@ -344,7 +339,6 @@
                     criticalPath={criticalPath}
                     milestones={snapshot?.milestones ?? []}
                   />
->>>>>>> 37002ce8
                   </div>
                 </div>
               </div>
@@ -1057,7 +1051,6 @@
       : null;
 
   return (
-<<<<<<< HEAD
     <div className="relative" style={{ width: gridWidth, height: totalHeight }}>
       <canvas ref={canvasRef} className="absolute left-0 top-0" />
       <ContextMenu onOpenChange={handleContextMenuOpenChange}>
@@ -1140,7 +1133,6 @@
         </ContextMenuContent>
       </ContextMenu>
     </div>
-=======
     <TooltipProvider delayDuration={100}>
       <div className="relative" style={{ width: gridWidth, height: totalHeight }}>
         <canvas ref={canvasRef} className="absolute left-0 top-0" />
@@ -1256,7 +1248,6 @@
         })}
       </div>
     </TooltipProvider>
->>>>>>> 37002ce8
   );
 }
 
