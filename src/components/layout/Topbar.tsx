--- conflicted
+++ resolved
@@ -1,8 +1,6 @@
-<<<<<<< HEAD
+codex/perform-deep-dive-on-settings-and-admin
 import { Fragment, useEffect, useMemo, useState } from "react";
-=======
 import { Fragment, useCallback, useMemo, useState } from "react";
->>>>>>> 250f4d1e
 import { useLocation, useNavigate } from "react-router-dom";
 import { Button } from "@/components/ui/button";
 import {
@@ -28,11 +26,9 @@
 import { getWorkspaceRole, type Role } from "@/lib/auth";
 import { useProfile } from "@/state/profile";
 import { PROJECT_TABS } from "@/components/common/TabBar";
-<<<<<<< HEAD
+codex/perform-deep-dive-on-settings-and-admin
 import { useAuth } from "@/hooks/useAuth";
-=======
 import { useCommandK } from "@/components/command/useCommandK";
->>>>>>> 250f4d1e
 
 function findNavLabel(path: string) {
   const walk = (items = NAV): string | undefined => {
