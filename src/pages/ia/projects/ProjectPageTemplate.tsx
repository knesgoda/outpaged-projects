--- conflicted
+++ resolved
@@ -1,9 +1,7 @@
 import { ReactNode } from "react";
-<<<<<<< HEAD
+codex/implement-global-search-and-command-k-palette
 import TabBar from "@/components/common/TabBar";
-=======
 import { TabBar } from "@/components/common/TabBar";
->>>>>>> cbe73073
 import { useProjectId } from "@/hooks/useProjectId";
 
 interface ProjectPageTemplateProps {
@@ -12,8 +10,6 @@
   children?: ReactNode;
   headerExtras?: ReactNode;
 }
-
-<<<<<<< HEAD
 export function ProjectPageTemplate({
   title,
   description,
@@ -28,10 +24,8 @@
       new CustomEvent("open-command-palette", { detail: { projectId } })
     );
   };
-=======
 export function ProjectPageTemplate({ title, description, children }: ProjectPageTemplateProps) {
-  const projectId = useProjectId();
->>>>>>> cbe73073
+  const projectId = useProjectId()
 
   return (
     <section className="flex flex-col gap-6">
