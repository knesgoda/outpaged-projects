<<<<<<< HEAD
import { ReactNode, useEffect, useMemo } from "react";
import { Link, useParams } from "react-router-dom";
import { useQuery } from "@tanstack/react-query";
import { TabBar } from "@/components/common/TabBar";
import {
  Breadcrumb,
  BreadcrumbItem,
  BreadcrumbLink,
  BreadcrumbList,
  BreadcrumbPage,
  BreadcrumbSeparator,
} from "@/components/ui/breadcrumb";
import { Badge } from "@/components/ui/badge";
import { Skeleton } from "@/components/ui/skeleton";
import { Alert, AlertDescription, AlertTitle } from "@/components/ui/alert";
import { supabase } from "@/integrations/supabase/client";

export type ProjectSummary = {
  id: string;
  name: string;
  code?: string | null;
  description?: string | null;
  status?: string | null;
  start_date?: string | null;
  end_date?: string | null;
  project_key?: string | null;
  owner_id?: string | null;
  created_at?: string | null;
  owner?: { full_name?: string | null } | null;
};

type ProjectPageTemplateChildren = ReactNode | ((args: {
  projectId: string;
  project: ProjectSummary | null;
  isLoading: boolean;
}) => ReactNode);
=======
import { ReactNode } from "react";
codex/implement-global-search-and-command-k-palette
import TabBar from "@/components/common/TabBar";
import { TabBar } from "@/components/common/TabBar";
import { useProjectId } from "@/hooks/useProjectId";
>>>>>>> 7784d09d

interface ProjectPageTemplateProps {
  title: string;
  description: string;
<<<<<<< HEAD
  children?: ProjectPageTemplateChildren;
=======
  children?: ReactNode;
  headerExtras?: ReactNode;
>>>>>>> 7784d09d
}
export function ProjectPageTemplate({
  title,
  description,
  children,
  headerExtras,
}: ProjectPageTemplateProps) {
  const projectId = useProjectId();

  const openCommandPalette = () => {
    if (!projectId) return;
    document.dispatchEvent(
      new CustomEvent("open-command-palette", { detail: { projectId } })
    );
  };
export function ProjectPageTemplate({ title, description, children }: ProjectPageTemplateProps) {
<<<<<<< HEAD
  const { projectId = "" } = useParams();

  const {
    data: project,
    isLoading,
    error,
  } = useQuery<ProjectSummary | null>({
    queryKey: ["project", projectId],
    enabled: Boolean(projectId),
    queryFn: async () => {
      if (!projectId) return null;

      const { data, error: queryError } = await supabase
        .from("projects")
        .select(
          `id, name, code, description, status, start_date, end_date, project_key, owner_id, created_at,
           owner:profiles!projects_owner_id_fkey ( full_name )`
        )
        .eq("id", projectId)
        .maybeSingle();

      if (queryError) {
        throw queryError;
      }

      return (data as ProjectSummary | null) ?? null;
    },
    staleTime: 1000 * 60,
  });

  useEffect(() => {
    const projectName = project?.name ?? "Project";
    document.title = `${projectName} • ${title}`;
  }, [project?.name, title]);

  const renderedChildren = useMemo(() => {
    if (typeof children === "function") {
      return children({ projectId, project: project ?? null, isLoading });
    }
    return children ?? null;
  }, [children, project, projectId, isLoading]);

  const showLoadingFallback = isLoading && !renderedChildren;
  const showEmptyFallback = !isLoading && !renderedChildren;
  const projectNotFound = !isLoading && !project && !error && Boolean(projectId);

  return (
    <section className="flex flex-col gap-6">
      <div className="space-y-4">
        <Breadcrumb>
          <BreadcrumbList>
            <BreadcrumbItem>
              <BreadcrumbLink asChild>
                <Link to="/">Home</Link>
              </BreadcrumbLink>
            </BreadcrumbItem>
            <BreadcrumbSeparator />
            <BreadcrumbItem>
              <BreadcrumbLink asChild>
                <Link to="/projects">Projects</Link>
              </BreadcrumbLink>
            </BreadcrumbItem>
            {projectId ? (
              <>
                <BreadcrumbSeparator />
                <BreadcrumbItem>
                  <BreadcrumbLink asChild>
                    <Link to={`/projects/${projectId}/overview`}>
                      {project?.name ?? "Project"}
                    </Link>
                  </BreadcrumbLink>
                </BreadcrumbItem>
                <BreadcrumbSeparator />
              </>
            ) : null}
            <BreadcrumbItem>
              <BreadcrumbPage>{title}</BreadcrumbPage>
            </BreadcrumbItem>
          </BreadcrumbList>
        </Breadcrumb>

        <header className="space-y-3">
          <div className="flex flex-col gap-3 sm:flex-row sm:items-end sm:justify-between">
            <div className="space-y-1">
              {isLoading ? (
                <Skeleton className="h-8 w-48" />
              ) : (
                <h1 className="text-3xl font-semibold tracking-tight">{project?.name ?? "Project"}</h1>
              )}
              <p className="text-sm text-muted-foreground">{description}</p>
            </div>
            <div className="flex flex-wrap items-center gap-2 text-sm text-muted-foreground">
              <Badge variant="outline">View: {title}</Badge>
              {project?.code ? <Badge variant="outline">Code: {project.code}</Badge> : null}
            </div>
          </div>
          {projectId ? (
            <p className="text-xs text-muted-foreground">Project ID: {projectId}</p>
          ) : null}
        </header>
      </div>

      <TabBar />

      {error ? (
        <Alert variant="destructive">
          <AlertTitle>Unable to load project</AlertTitle>
          <AlertDescription>{error.message}</AlertDescription>
        </Alert>
      ) : null}

      <div className="rounded-lg border bg-background p-6 shadow-sm">
        {showLoadingFallback ? (
          <div className="space-y-3">
            <Skeleton className="h-5 w-1/3" />
            <Skeleton className="h-5 w-2/3" />
            <Skeleton className="h-32 w-full" />
          </div>
        ) : showEmptyFallback ? (
          <p className="text-sm text-muted-foreground">Content for this view is coming soon.</p>
        ) : projectNotFound ? (
          <Alert>
            <AlertTitle>Project not found</AlertTitle>
            <AlertDescription>Check the URL or choose a different project.</AlertDescription>
          </Alert>
        ) : (
          renderedChildren
        )}
=======
  const projectId = useProjectId()

  return (
    <section className="flex flex-col gap-6">
      <header className="space-y-3">
        <div className="space-y-1">
          <h1 className="text-3xl font-semibold tracking-tight">{title}</h1>
          <p className="text-muted-foreground">{description}</p>
        </div>
        <div className="flex flex-wrap items-center gap-3 text-sm text-muted-foreground">
          <span>Project reference: {projectId ?? "Unknown"}</span>
          {projectId ? (
            <button
              type="button"
              onClick={openCommandPalette}
              className="rounded-md border border-gray-300 px-3 py-1.5 text-sm hover:bg-gray-50"
              title="Search in project"
              aria-label="Search in project"
            >
              Search in project
            </button>
          ) : null}
          {headerExtras}
        </div>
      </header>

      <TabBar />

      <div className="rounded-lg border bg-background p-6 text-muted-foreground">
        {children ?? "Content for this view is coming soon."}
>>>>>>> 7784d09d
      </div>
    </section>
  );
}<|MERGE_RESOLUTION|>--- conflicted
+++ resolved
@@ -1,4 +1,4 @@
-<<<<<<< HEAD
+codex/implement-integrations-with-google-and-github
 import { ReactNode, useEffect, useMemo } from "react";
 import { Link, useParams } from "react-router-dom";
 import { useQuery } from "@tanstack/react-query";
@@ -35,23 +35,19 @@
   project: ProjectSummary | null;
   isLoading: boolean;
 }) => ReactNode);
-=======
 import { ReactNode } from "react";
 codex/implement-global-search-and-command-k-palette
 import TabBar from "@/components/common/TabBar";
 import { TabBar } from "@/components/common/TabBar";
 import { useProjectId } from "@/hooks/useProjectId";
->>>>>>> 7784d09d
 
 interface ProjectPageTemplateProps {
   title: string;
   description: string;
-<<<<<<< HEAD
+codex/implement-integrations-with-google-and-github
   children?: ProjectPageTemplateChildren;
-=======
   children?: ReactNode;
   headerExtras?: ReactNode;
->>>>>>> 7784d09d
 }
 export function ProjectPageTemplate({
   title,
@@ -68,7 +64,7 @@
     );
   };
 export function ProjectPageTemplate({ title, description, children }: ProjectPageTemplateProps) {
-<<<<<<< HEAD
+codex/implement-integrations-with-google-and-github
   const { projectId = "" } = useParams();
 
   const {
@@ -197,7 +193,6 @@
         ) : (
           renderedChildren
         )}
-=======
   const projectId = useProjectId()
 
   return (
@@ -228,7 +223,6 @@
 
       <div className="rounded-lg border bg-background p-6 text-muted-foreground">
         {children ?? "Content for this view is coming soon."}
->>>>>>> 7784d09d
       </div>
     </section>
   );
