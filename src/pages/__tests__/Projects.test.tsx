--- conflicted
+++ resolved
@@ -204,7 +204,6 @@
     expect(lastLocation?.search).toContain("new=1");
   });
 
-<<<<<<< HEAD
   it("renders the mobile layout with projects when the viewport is small", async () => {
     window.innerWidth = 500;
     window.dispatchEvent(new Event("resize"));
@@ -229,24 +228,20 @@
 
     mockUseProjects.mockReturnValue({
       data: { data: [projectA, projectB], total: 2 },
-=======
   it("passes expanded status filters through to the projects query", () => {
     mockUseProjects.mockReturnValue({
       data: { data: [], total: 0 },
->>>>>>> 7ca24946
-      isLoading: false,
-      isError: false,
-      error: null,
-      refetch: jest.fn(),
-    });
-
-<<<<<<< HEAD
+      isLoading: false,
+      isError: false,
+      error: null,
+      refetch: jest.fn(),
+    });
+
     render(<Projects />, { wrapper: listWrapper });
 
     expect(await screen.findByTestId("projects-mobile-list")).toBeInTheDocument();
     expect(await screen.findByText(projectA.name)).toBeInTheDocument();
     expect(await screen.findByText(projectB.name)).toBeInTheDocument();
-=======
     const wrapper: React.FC<{ children: React.ReactNode }> = ({ children }) => (
       <HelmetProvider>
         <MemoryRouter initialEntries={["/projects?status=cancelled"]}>
@@ -261,6 +256,5 @@
     expect(mockUseProjects).toHaveBeenCalledWith(
       expect.objectContaining({ status: "cancelled" }),
     );
->>>>>>> 7ca24946
   });
 });