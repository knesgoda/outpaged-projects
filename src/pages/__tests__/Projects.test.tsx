--- conflicted
+++ resolved
@@ -298,7 +298,6 @@
     expect(screen.queryByText("An unexpected error occurred")).not.toBeInTheDocument();
   });
 
-<<<<<<< HEAD
   it("displays alternative Supabase error properties when message is missing", () => {
     const supabaseDetail = "Update failed due to policy violation";
 
@@ -318,18 +317,13 @@
   });
 
   it("falls back to the default message when no readable message is available", () => {
-=======
   it("falls back to the default message for technical errors", () => {
->>>>>>> e60488c0
     mockUseProjects.mockReturnValue({
       data: null,
       isLoading: false,
       isError: true,
-<<<<<<< HEAD
       error: { message: "   " },
-=======
       error: { message: "column projects.template_key does not exist" },
->>>>>>> e60488c0
       refetch: jest.fn(),
     });
 
@@ -337,11 +331,8 @@
 
     expect(screen.getByText("Failed to load projects")).toBeInTheDocument();
     expect(screen.getByText("An unexpected error occurred")).toBeInTheDocument();
-<<<<<<< HEAD
-=======
     expect(
       screen.queryByText("column projects.template_key does not exist"),
     ).not.toBeInTheDocument();
->>>>>>> e60488c0
   });
 });