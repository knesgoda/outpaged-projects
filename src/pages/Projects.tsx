import { useState } from "react";
import { Link } from "react-router-dom";
import { Card, CardContent, CardDescription, CardHeader, CardTitle } from "@/components/ui/card";
import { Button } from "@/components/ui/button";
import { Badge } from "@/components/ui/badge";
import { DropdownMenu, DropdownMenuContent, DropdownMenuItem, DropdownMenuTrigger } from "@/components/ui/dropdown-menu";
import { Plus, MoreHorizontal, FolderOpen, Users, CheckSquare2, Loader2, Settings, Edit, Trash2 } from "lucide-react";
import { ProjectDialog } from "@/components/projects/ProjectDialog";
import { useToast } from "@/hooks/use-toast";
import { useProjectNavigation } from "@/hooks/useProjectNavigation";
import { useProjects, useDeleteProject } from "@/hooks/useProjects";
import { format } from "date-fns";
import { useIsMobile } from "@/hooks/use-mobile";
import { cn } from "@/lib/utils";
import { formatProjectStatus, getProjectStatusBadgeVariant } from "@/utils/project-status";

const DEFAULT_ERROR_MESSAGE = "An unexpected error occurred";

<<<<<<< HEAD
const getReadableErrorMessage = (error: unknown): string => {
  const coerceString = (value: unknown) => {
    if (typeof value !== "string") {
      return "";
    }

    return value.trim();
  };

  if (!error) {
    return DEFAULT_ERROR_MESSAGE;
  }

  if (error instanceof Error) {
    const message = coerceString(error.message);
    if (message) {
      return message;
    }
  }

  if (typeof error === "string") {
    const message = coerceString(error);
    if (message) {
      return message;
    }
  }

  if (typeof error === "object") {
    const { message, error: supabaseError, error_description: description, details } =
      error as {
        message?: unknown;
        error?: unknown;
        error_description?: unknown;
        details?: unknown;
      };

    const possibleMessages = [message, supabaseError, description, details];

    for (const possible of possibleMessages) {
      const readable = coerceString(possible);
      if (readable) {
        return readable;
      }
    }
  }

  return DEFAULT_ERROR_MESSAGE;
=======
const TECHNICAL_ERROR_PATTERNS = [
  /\bcolumn\b.+\bdoes not exist\b/i,
  /\brelation\b.+\bdoes not exist\b/i,
  /\bduplicate key\b/i,
  /\bviolates\b.+\bconstraint\b/i,
  /\bsyntax error\b/i,
  /\bpermission denied\b/i,
  /\bJWT\b/i,
];

const sanitizeErrorMessage = (message: string, fallbackMessage: string) => {
  const normalized = message.trim();

  if (!normalized) {
    return fallbackMessage;
  }

  if (TECHNICAL_ERROR_PATTERNS.some((pattern) => pattern.test(normalized))) {
    return fallbackMessage;
  }

  return normalized;
};

const getReadableErrorMessage = (error: unknown, fallbackMessage: string) => {
  if (!error) {
    return fallbackMessage;
  }

  if (error instanceof Error) {
    return sanitizeErrorMessage(error.message, fallbackMessage);
    return error.message || fallbackMessage;
  }

  if (typeof error === "object") {
    const message = (error as { message?: unknown }).message;
    if (typeof message === "string") {
      return sanitizeErrorMessage(message, fallbackMessage);
    if (typeof message === "string" && message.trim().length > 0) {
      return message;
    }
  }

  return fallbackMessage;
>>>>>>> e60488c0
};

type Project = {
  id: string;
  name: string;
  description?: string | null;
  status?: string | null;
  created_at: string;
  [key: string]: unknown;
};

interface ProjectCardProps {
  project: Project;
  isMobile: boolean;
  onSelect: (project: Project) => void;
  onOpen: (project: Project) => void;
  onSettings: (project: Project) => void;
  onEdit: (project: Project) => void;
  onDelete: (project: Project) => void;
  getProjectUrl: (project: Project) => string;
  getStatusVariant: (status: string) => string;
  formatStatus: (status: string) => string;
}

interface ProjectActionsProps {
  isMobile: boolean;
  onOpen: () => void;
  onSettings: () => void;
  onEdit: () => void;
  onDelete: () => void;
}

const ProjectActions = ({ isMobile, onOpen, onSettings, onEdit, onDelete }: ProjectActionsProps) => {
  if (isMobile) {
    return (
      <div className="flex flex-wrap items-center gap-2 pt-2">
        <Button
          variant="secondary"
          size="sm"
          onClick={(event) => {
            event.stopPropagation();
            onOpen();
          }}
        >
          Open
        </Button>
        <Button
          variant="outline"
          size="sm"
          onClick={(event) => {
            event.stopPropagation();
            onSettings();
          }}
        >
          Settings
        </Button>
        <Button
          variant="outline"
          size="sm"
          onClick={(event) => {
            event.stopPropagation();
            onEdit();
          }}
        >
          Edit
        </Button>
        <Button
          variant="destructive"
          size="sm"
          onClick={(event) => {
            event.stopPropagation();
            onDelete();
          }}
        >
          Delete
        </Button>
      </div>
    );
  }

  return (
    <DropdownMenu>
      <DropdownMenuTrigger asChild>
        <Button
          variant="ghost"
          size="icon"
          className="w-8 h-8"
          onClick={(event) => event.stopPropagation()}
        >
          <MoreHorizontal className="w-4 h-4" />
        </Button>
      </DropdownMenuTrigger>
      <DropdownMenuContent align="end" className="w-48">
        <DropdownMenuItem
          onClick={(event) => {
            event.stopPropagation();
            onOpen();
          }}
        >
          <FolderOpen className="w-4 h-4 mr-2" />
          Open Project
        </DropdownMenuItem>
        <DropdownMenuItem
          onClick={(event) => {
            event.stopPropagation();
            onSettings();
          }}
        >
          <Settings className="w-4 h-4 mr-2" />
          Project Settings
        </DropdownMenuItem>
        <DropdownMenuItem
          onClick={(event) => {
            event.stopPropagation();
            onEdit();
          }}
        >
          <Edit className="w-4 h-4 mr-2" />
          Edit Project
        </DropdownMenuItem>
        <DropdownMenuItem
          onClick={(event) => {
            event.stopPropagation();
            onDelete();
          }}
          className="text-destructive"
        >
          <Trash2 className="w-4 h-4 mr-2" />
          Delete Project
        </DropdownMenuItem>
      </DropdownMenuContent>
    </DropdownMenu>
  );
};

const ProjectCard = ({
  project,
  isMobile,
  onSelect,
  onOpen,
  onSettings,
  onEdit,
  onDelete,
  getProjectUrl,
  getStatusVariant,
  formatStatus,
}: ProjectCardProps) => {
  return (
    <Card
      className={cn(
        "hover:shadow-soft transition-all cursor-pointer",
        isMobile ? "w-full" : undefined,
      )}
      onClick={() => onSelect(project)}
    >
      <CardHeader className={cn(isMobile ? "p-4 pb-0 space-y-3" : undefined)}>
        <div
          className={cn(
            "flex items-start justify-between",
            isMobile ? "flex-col gap-3" : "gap-3",
          )}
        >
          <div className="flex items-center gap-2">
            <FolderOpen className="w-5 h-5 text-primary" />
            <CardTitle className="text-lg text-foreground">
              <Link
                to={getProjectUrl(project)}
                data-testid={`project-link-${project.id}`}
                className="hover:underline"
                onClick={(event) => event.stopPropagation()}
              >
                {project.name}
              </Link>
            </CardTitle>
          </div>
          <ProjectActions
            isMobile={isMobile}
            onOpen={() => onOpen(project)}
            onSettings={() => onSettings(project)}
            onEdit={() => onEdit(project)}
            onDelete={() => onDelete(project)}
          />
        </div>
        <CardDescription className="text-sm">
          {project.description || "No description provided"}
        </CardDescription>
      </CardHeader>
      <CardContent className={cn("space-y-4", isMobile ? "p-4 pt-2" : undefined)}>
        {project.status && (
          <div className="flex items-center">
            <Badge variant={getStatusVariant(project.status)}>
              {formatStatus(project.status)}
            </Badge>
          </div>
        )}

        <div className="flex items-center justify-between text-sm text-muted-foreground">
          <div className="flex items-center gap-2">
            <Users className="w-4 h-4" />
            <span>1 member</span>
          </div>
          <div className="flex items-center gap-2">
            <CheckSquare2 className="w-4 h-4" />
            <span>0 tasks</span>
          </div>
        </div>

        <div className="text-xs text-muted-foreground border-t pt-2">
          Created {format(new Date(project.created_at), "MMM dd, yyyy")}
        </div>
      </CardContent>
    </Card>
  );
};

interface AddProjectCardProps {
  isMobile: boolean;
  onClick: () => void;
}

const AddProjectCard = ({ isMobile, onClick }: AddProjectCardProps) => (
  <Card
    className={cn(
      "border-dashed border-2 border-muted-foreground/20 hover:border-primary/40 hover:bg-primary/5 transition-colors cursor-pointer",
      isMobile ? "w-full" : undefined,
    )}
    onClick={onClick}
  >
    <CardContent className={cn("flex items-center justify-center h-full min-h-[200px]", isMobile ? "p-4" : undefined)}>
      <div className="text-center space-y-2">
        <Plus className="w-8 h-8 text-muted-foreground mx-auto" />
        <h3 className="font-medium text-foreground">Create New Project</h3>
        <p className="text-sm text-muted-foreground">Start organizing your work</p>
      </div>
    </CardContent>
  </Card>
);

export default function Projects() {
  const { toast } = useToast();
  const { navigateToProject, navigateToProjectSettings, getProjectUrl } = useProjectNavigation();
  const [isProjectDialogOpen, setIsProjectDialogOpen] = useState(false);
  const isMobile = useIsMobile();

  const { data: projectsData, isLoading, error } = useProjects({ status: "all", sort: "updated_at", dir: "desc" });
  const deleteProjectMutation = useDeleteProject();

  const projects = (projectsData?.data as Project[]) || [];

  const handleProjectSuccess = () => {
    // The query will automatically refetch
  };

  const handleProjectClick = (project: Project) => {
    navigateToProject(project);
  };

  const handleEditProject = (project: Project) => {
    // Placeholder for edit functionality until implemented
    console.log("Edit project:", project.id);
  };

  const handleDeleteProject = async (projectId: string, projectName: string) => {
    if (!confirm(`Are you sure you want to delete "${projectName}"?`)) {
      return;
    }

    try {
      await deleteProjectMutation.mutateAsync({ id: projectId });
      toast({
        title: "Success",
        description: "Project deleted successfully",
      });
    } catch (error) {
      toast({
        title: "Error",
        description: "Failed to delete project",
        variant: "destructive",
      });
    }
  };

  const getStatusVariant = (status: string) => getProjectStatusBadgeVariant(status);

  const formatStatus = (status: string) => formatProjectStatus(status);

  if (isLoading) {
    return (
      <div className="space-y-6 px-4 pb-16 sm:px-6 lg:px-8">
        <div className="flex flex-col gap-4 md:flex-row md:items-center md:justify-between">
          <div className="space-y-1">
            <h1 className="text-3xl font-bold text-foreground">Projects</h1>
            <p className="text-muted-foreground">Manage your projects and track progress</p>
          </div>
        </div>
        <div className="flex items-center justify-center min-h-[200px]">
          <Loader2 className="h-8 w-8 animate-spin text-primary" />
        </div>
      </div>
    );
  }

  if (error) {
<<<<<<< HEAD
    const errorMessage = getReadableErrorMessage(error);
=======
    const errorMessage = getReadableErrorMessage(error, DEFAULT_ERROR_MESSAGE);
>>>>>>> e60488c0

    return (
      <div className="space-y-6 px-4 pb-16 sm:px-6 lg:px-8">
        <div className="flex flex-col gap-4 md:flex-row md:items-center md:justify-between">
          <div>
            <h1 className="text-3xl font-bold text-foreground">Projects</h1>
            <p className="text-muted-foreground">Manage your projects and track progress</p>
          </div>
          <Button
            className="bg-gradient-primary hover:opacity-90 w-full md:w-auto"
            onClick={() => setIsProjectDialogOpen(true)}
          >
            <Plus className="w-4 h-4 mr-2" />
            New Project
          </Button>
        </div>
        <Card className="border-destructive/50">
          <CardContent className="flex flex-col items-center justify-center min-h-[200px] space-y-4 py-8">
            <div className="text-center space-y-2">
              <p className="text-destructive font-medium">Failed to load projects</p>
              <p className="text-sm text-muted-foreground">
                {errorMessage}
              </p>
              <Button
                variant="outline"
                onClick={() => window.location.reload()}
                className="mt-4"
              >
                Retry
              </Button>
            </div>
          </CardContent>
        </Card>
        <ProjectDialog 
          open={isProjectDialogOpen}
          onOpenChange={setIsProjectDialogOpen}
          onSuccess={handleProjectSuccess}
        />
      </div>
    );
  }

  return (
    <div className="space-y-6 px-4 pb-16 sm:px-6 lg:px-8">
      {/* Header */}
      <div className="flex flex-col gap-4 md:flex-row md:items-center md:justify-between">
        <div className="space-y-1">
          <h1 className="text-3xl font-bold text-foreground">Projects</h1>
          <p className="text-muted-foreground">Manage your projects and track progress</p>
        </div>
        <Button
          className="bg-gradient-primary hover:opacity-90 w-full md:w-auto"
          onClick={() => setIsProjectDialogOpen(true)}
        >
          <Plus className="w-4 h-4 mr-2" />
          New Project
        </Button>
      </div>

      {/* Projects Grid */}
      {projects.length === 0 ? (
        <Card className="col-span-full">
          <CardContent className="flex flex-col items-center justify-center min-h-[300px] space-y-4 py-8">
            <FolderOpen className="w-16 h-16 text-muted-foreground/50" />
            <div className="text-center space-y-2">
              <h3 className="text-lg font-semibold text-foreground">No projects yet</h3>
              <p className="text-sm text-muted-foreground max-w-sm">
                Get started by creating your first project to organize your work and track progress.
              </p>
              <Button
                className="bg-gradient-primary hover:opacity-90 mt-4 w-full sm:w-auto"
                onClick={() => setIsProjectDialogOpen(true)}
              >
                <Plus className="w-4 h-4 mr-2" />
                Create Your First Project
              </Button>
            </div>
          </CardContent>
        </Card>
      ) : isMobile ? (
        <div data-testid="projects-mobile-list" className="space-y-4">
          {projects.map((project) => (
            <ProjectCard
              key={project.id}
              project={project}
              isMobile={isMobile}
              onSelect={handleProjectClick}
              onOpen={navigateToProject}
              onSettings={navigateToProjectSettings}
              onEdit={handleEditProject}
              onDelete={(selected) =>
                handleDeleteProject(selected.id, selected.name)
              }
              getProjectUrl={getProjectUrl}
              getStatusVariant={getStatusVariant}
              formatStatus={formatStatus}
            />
          ))}
          <AddProjectCard isMobile={isMobile} onClick={() => setIsProjectDialogOpen(true)} />
        </div>
      ) : (
        <div data-testid="projects-grid" className="grid grid-cols-1 sm:grid-cols-2 xl:grid-cols-3 gap-6">
          {projects.map((project) => (
            <ProjectCard
              key={project.id}
              project={project}
              isMobile={isMobile}
              onSelect={handleProjectClick}
              onOpen={navigateToProject}
              onSettings={navigateToProjectSettings}
              onEdit={handleEditProject}
              onDelete={(selected) =>
                handleDeleteProject(selected.id, selected.name)
              }
              getProjectUrl={getProjectUrl}
              getStatusVariant={getStatusVariant}
              formatStatus={formatStatus}
            />
          ))}
          <AddProjectCard isMobile={isMobile} onClick={() => setIsProjectDialogOpen(true)} />
        </div>
      )}

      {/* Project Dialog */}
      <ProjectDialog 
        open={isProjectDialogOpen}
        onOpenChange={setIsProjectDialogOpen}
        onSuccess={handleProjectSuccess}
      />
    </div>
  );
}<|MERGE_RESOLUTION|>--- conflicted
+++ resolved
@@ -16,7 +16,6 @@
 
 const DEFAULT_ERROR_MESSAGE = "An unexpected error occurred";
 
-<<<<<<< HEAD
 const getReadableErrorMessage = (error: unknown): string => {
   const coerceString = (value: unknown) => {
     if (typeof value !== "string") {
@@ -64,7 +63,6 @@
   }
 
   return DEFAULT_ERROR_MESSAGE;
-=======
 const TECHNICAL_ERROR_PATTERNS = [
   /\bcolumn\b.+\bdoes not exist\b/i,
   /\brelation\b.+\bdoes not exist\b/i,
@@ -109,7 +107,6 @@
   }
 
   return fallbackMessage;
->>>>>>> e60488c0
 };
 
 type Project = {
@@ -413,11 +410,8 @@
   }
 
   if (error) {
-<<<<<<< HEAD
     const errorMessage = getReadableErrorMessage(error);
-=======
     const errorMessage = getReadableErrorMessage(error, DEFAULT_ERROR_MESSAGE);
->>>>>>> e60488c0
 
     return (
       <div className="space-y-6 px-4 pb-16 sm:px-6 lg:px-8">
